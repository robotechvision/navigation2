# nav2_behavior_tree

This module is used by the nav2_bt_navigator to implement a ROS2 node that executes navigation Behavior Trees for either navigation or autonomy systems. The nav2_behavior_tree module uses the [Behavior-Tree.CPP library](https://github.com/BehaviorTree/BehaviorTree.CPP) for the core Behavior Tree processing.

The nav2_behavior_tree module provides:
* A C++ template class for easily integrating ROS2 actions and services into Behavior Trees,
* Navigation-specific behavior tree nodes, and
* a generic BehaviorTreeEngine class that simplifies the integration of BT processing into ROS2 nodes for navigation or higher-level autonomy applications.

See its [Configuration Guide Page](https://navigation.ros.org/configuration/packages/configuring-bt-xml.html) for additional parameter descriptions and a list of XML nodes made available in this package. Also review the [Nav2 Behavior Tree Explanation](https://navigation.ros.org/behavior_trees/index.html) pages explaining more context on the default behavior trees and examples provided in this package. A [tutorial](https://navigation.ros.org/plugin_tutorials/docs/writing_new_bt_plugin.html) is also provided to explain how to create a simple BT plugin.

See the [Navigation Plugin list](https://navigation.ros.org/plugins/index.html) for a list of the currently known and available planner plugins. 

## The bt_action_node Template and the Behavior Tree Engine

The [bt_action_node template](include/nav2_behavior_tree/bt_action_node.hpp) allows one to easily integrate a ROS2 action into a BehaviorTree. To do so, one derives from the BtActionNode template, providing the action message type. For example,

```C++
#include "nav2_msgs/action/follow_path.hpp"
#include "nav2_behavior_tree/bt_action_node.hpp"

class FollowPathAction : public BtActionNode<nav2_msgs::action::FollowPath>
{
    ...
};
```

The resulting node must be registered with the factory in the Behavior Tree engine in order to be available for use in Behavior Trees executed by this engine.

```C++
BehaviorTreeEngine::BehaviorTreeEngine()
{
    ...

  factory_.registerNodeType<nav2_behavior_tree::FollowPathAction>("FollowPath");

    ...
}
```

Once a new node is registered with the factory, it is now available to the BehaviorTreeEngine and can be used in Behavior Trees. For example, the following simple XML description of a BT shows the FollowPath node in use:

```XML
<root main_tree_to_execute="MainTree">
  <BehaviorTree ID="MainTree">
    <Sequence name="root">
      <ComputePathToPose goal="${goal}"/>
      <FollowPath path="${path}" controller_property="FollowPath"/>
    </Sequence>
  </BehaviorTree>
</root>
```
The BehaviorTree engine has a run method that accepts an XML description of a BT for execution:

```C++
  BtStatus run(
    BT::Blackboard::Ptr & blackboard,
    const std::string & behavior_tree_xml,
    std::function<void()> onLoop,
    std::function<bool()> cancelRequested,
    std::chrono::milliseconds loopTimeout = std::chrono::milliseconds(10));
```

See the code in the [BT Navigator](../nav2_bt_navigator/src/bt_navigator.cpp) for an example usage of the BehaviorTreeEngine.

<<<<<<< HEAD
## Navigation-Specific Behavior Tree Nodes

The nav2_behavior_tree package provides several navigation-specific nodes that are pre-registered and can be included in Behavior Trees.

| BT Node   |      Type      |  Description |
|----------|:-------------|------|
| Backup |  Action | Invokes the BackUp ROS2 action server, which causes the robot to back up to a specific pose. This is used in nav2 Behavior Trees as a recovery behavior. The nav2_recoveries module implements the BackUp action server. |
| ComputePathToPose |    Action   | Invokes the ComputePathToPose ROS2 action server, which is implemented by the nav2_planner module. The server address can be remapped using the `server_name` input port. |
| ComputePathThroughPoses |    Action   | Invokes the ComputePathThroughPoses ROS2 action server, which is implemented by the nav2_planner module. The server address can be remapped using the `server_name` input port. |
| RemovePassedGoals |    Action   | Removes `goals` from a vector of intermediary goal poses which the robot is either approaching or has passed within a tolerance of to prevent replanning to initial points. |
| SmoothPath | Action | Invokes the SmoothPath ROS2 action server, which is implemented by the nav2_smoother module. The server address can be remapped using the `server_name` input port. |
| FollowPath | Action |Invokes the FollowPath ROS2 action server, which is implemented by the controller plugin modules loaded. The server address can be remapped using the `server_name` input port. |
| GoalReached | Condition | Checks the distance to the goal, if the distance to goal is less than the pre-defined threshold, the tree returns SUCCESS, otherwise it returns FAILURE. |
| IsStuck | Condition | Determines if the robot is not progressing towards the goal. If the robot is stuck and not progressing, the condition returns SUCCESS, otherwise it returns FAILURE. |
| TransformAvailable | Condition | Checks if a TF transform is available. Returns failure if it cannot be found. Once found, it will always return success. Useful for initial condition checks. |
| GoalUpdated | Condition | Checks if the global navigation goal has changed in the blackboard. Returns failure if the goal is the same, if it changes, it returns success. |
| IsBatteryLow | Condition | Checks if battery is low by subscribing to a sensor_msgs/BatteryState topic and checking if battery voltage/percentage is below a specified minimum value. |
| NavigateToPose | Action | Invokes the NavigateToPose ROS2 action server, which is implemented by the bt_navigator module. |
| NavigateThroughPoses | Action | Invokes the NavigateThroughPoses ROS2 action server, which is implemented by the bt_navigator module. |
| RateController | Decorator | A node that throttles the tick rate for its child. The tick rate can be supplied to the node as a parameter. The node returns RUNNING when it is not ticking its child. Currently, in the navigation stack, the `RateController` is used to adjust the rate at which the `ComputePathToPose` and `GoalReached` nodes are ticked. |
| DistanceController | Decorator | A node that controls the tick rate for its child based on the distance traveled. The distance to be traveled before replanning can be supplied to the node as a parameter. The node returns RUNNING when it is not ticking its child. Currently, in the navigation stack, the `DistanceController` is used to adjust the rate at which the `ComputePathToPose` and `GoalReached` nodes are ticked. |
| SpeedController | Decorator | A node that controls the tick rate for its child based on the current robot speed. This decorator offers the most flexibility as the user can set the minimum/maximum tick rate which is adjusted according to the current robot speed. |
| SingleTrigger | Decorator | A node that triggers its child node(s) only a single time. It returns `FAILURE` in all other ticks. |
| RecoveryNode | Control | The RecoveryNode is a control flow node with two children.  It returns SUCCESS if and only if the first child returns SUCCESS. The second child will be executed only if the first child returns FAILURE. If the second child SUCCEEDS, then the first child will be executed again. The user can specify how many times the recovery actions should be taken before returning FAILURE. In nav2, the RecoveryNode is included in Behavior Trees to implement recovery actions upon failures.
| Spin | Action | Invokes the Spin ROS2 action server, which is implemented by the nav2_recoveries module. This action is used in nav2 Behavior Trees as a recovery behavior. |
| PipelineSequence | Control | Ticks the first child till it succeeds, then ticks the first and second children till the second one succeeds. It then ticks the first, second, and third children until the third succeeds, and so on, and so on. If at any time a child returns RUNNING, that doesn't change the behavior. If at any time a child returns FAILURE, that stops all children and returns FAILURE overall.|
| ClearEntireCostmap | Action | Invokes the ClearEntireCostmap ROS2 service server of costmap_2d_ros. The service address needs to be specified using the `service_name` input port, typically `local_costmap/clear_entirely_local_costmap` or `global_costmap/clear_entirely_global_costmap`. This action is used in nav2 Behavior Trees as a recovery behavior. |
| ClearCostmapExceptRegion | Action | Invokes the ClearCostmapExceptRegion ROS2 service server of costmap_2d_ros. It will clear all the costmap apart a square area centered on the robot of side size equal to the `reset_distance` input port. The service address needs to be specified using the `service_name` input port, typically `local_costmap/clear_except_local_costmap` or `global_costmap/clear_except_global_costmap`. This action is used in nav2 Behavior Trees as a recovery behavior. |
| ClearCostmapAroundRobot | Action | Invokes the ClearCostmapAroundRobot ROS2 service server of costmap_2d_ros. It will only clear the costmap on a square area centered on the robot of side size equal to the `reset_distance` input port. The service address needs to be specified using the `service_name` input port, typically `local_costmap/clear_around_local_costmap` or `global_costmap/clear_around_global_costmap`. This action is used in nav2 Behavior Trees as a recovery behavior. |
| PlannerSelector | Action | The PlannerSelector behavior is used to switch the planner that will be used by the planner server. It subscribes to a topic "planner_selector" to get the decision about what planner must be used. It is usually used before of the ComputePathToPoseAction. The selected_planner output port is passed to planner_id input port of the ComputePathToPoseAction.
| ControllerSelector | Action | The ControllerSelector behavior is used to switch the controller that will be used by the controller server. It subscribes to a topic "controller_selector" to get the decision about what controller must be used. It is usually used before of the FollowPath. The selected_controller output port is passed to controller_id input port of the FollowPath.
| GoalCheckerSelector | Action | The GoalCheckerSelector behavior is used to switch the current goal checker of the controller_server. It subscribes to a topic "goal_checker_selector" to get the decision about what goal_checker must be used. It is usually used before of the FollowPath. The selected_goal_checker output port is passed to goal_checker_id input port of the FollowPath.


=======
>>>>>>> 8c80af04
For more information about the behavior tree nodes that are available in the default BehaviorTreeCPP library, see documentation here: https://www.behaviortree.dev/bt_basics/<|MERGE_RESOLUTION|>--- conflicted
+++ resolved
@@ -63,41 +63,4 @@
 
 See the code in the [BT Navigator](../nav2_bt_navigator/src/bt_navigator.cpp) for an example usage of the BehaviorTreeEngine.
 
-<<<<<<< HEAD
-## Navigation-Specific Behavior Tree Nodes
-
-The nav2_behavior_tree package provides several navigation-specific nodes that are pre-registered and can be included in Behavior Trees.
-
-| BT Node   |      Type      |  Description |
-|----------|:-------------|------|
-| Backup |  Action | Invokes the BackUp ROS2 action server, which causes the robot to back up to a specific pose. This is used in nav2 Behavior Trees as a recovery behavior. The nav2_recoveries module implements the BackUp action server. |
-| ComputePathToPose |    Action   | Invokes the ComputePathToPose ROS2 action server, which is implemented by the nav2_planner module. The server address can be remapped using the `server_name` input port. |
-| ComputePathThroughPoses |    Action   | Invokes the ComputePathThroughPoses ROS2 action server, which is implemented by the nav2_planner module. The server address can be remapped using the `server_name` input port. |
-| RemovePassedGoals |    Action   | Removes `goals` from a vector of intermediary goal poses which the robot is either approaching or has passed within a tolerance of to prevent replanning to initial points. |
-| SmoothPath | Action | Invokes the SmoothPath ROS2 action server, which is implemented by the nav2_smoother module. The server address can be remapped using the `server_name` input port. |
-| FollowPath | Action |Invokes the FollowPath ROS2 action server, which is implemented by the controller plugin modules loaded. The server address can be remapped using the `server_name` input port. |
-| GoalReached | Condition | Checks the distance to the goal, if the distance to goal is less than the pre-defined threshold, the tree returns SUCCESS, otherwise it returns FAILURE. |
-| IsStuck | Condition | Determines if the robot is not progressing towards the goal. If the robot is stuck and not progressing, the condition returns SUCCESS, otherwise it returns FAILURE. |
-| TransformAvailable | Condition | Checks if a TF transform is available. Returns failure if it cannot be found. Once found, it will always return success. Useful for initial condition checks. |
-| GoalUpdated | Condition | Checks if the global navigation goal has changed in the blackboard. Returns failure if the goal is the same, if it changes, it returns success. |
-| IsBatteryLow | Condition | Checks if battery is low by subscribing to a sensor_msgs/BatteryState topic and checking if battery voltage/percentage is below a specified minimum value. |
-| NavigateToPose | Action | Invokes the NavigateToPose ROS2 action server, which is implemented by the bt_navigator module. |
-| NavigateThroughPoses | Action | Invokes the NavigateThroughPoses ROS2 action server, which is implemented by the bt_navigator module. |
-| RateController | Decorator | A node that throttles the tick rate for its child. The tick rate can be supplied to the node as a parameter. The node returns RUNNING when it is not ticking its child. Currently, in the navigation stack, the `RateController` is used to adjust the rate at which the `ComputePathToPose` and `GoalReached` nodes are ticked. |
-| DistanceController | Decorator | A node that controls the tick rate for its child based on the distance traveled. The distance to be traveled before replanning can be supplied to the node as a parameter. The node returns RUNNING when it is not ticking its child. Currently, in the navigation stack, the `DistanceController` is used to adjust the rate at which the `ComputePathToPose` and `GoalReached` nodes are ticked. |
-| SpeedController | Decorator | A node that controls the tick rate for its child based on the current robot speed. This decorator offers the most flexibility as the user can set the minimum/maximum tick rate which is adjusted according to the current robot speed. |
-| SingleTrigger | Decorator | A node that triggers its child node(s) only a single time. It returns `FAILURE` in all other ticks. |
-| RecoveryNode | Control | The RecoveryNode is a control flow node with two children.  It returns SUCCESS if and only if the first child returns SUCCESS. The second child will be executed only if the first child returns FAILURE. If the second child SUCCEEDS, then the first child will be executed again. The user can specify how many times the recovery actions should be taken before returning FAILURE. In nav2, the RecoveryNode is included in Behavior Trees to implement recovery actions upon failures.
-| Spin | Action | Invokes the Spin ROS2 action server, which is implemented by the nav2_recoveries module. This action is used in nav2 Behavior Trees as a recovery behavior. |
-| PipelineSequence | Control | Ticks the first child till it succeeds, then ticks the first and second children till the second one succeeds. It then ticks the first, second, and third children until the third succeeds, and so on, and so on. If at any time a child returns RUNNING, that doesn't change the behavior. If at any time a child returns FAILURE, that stops all children and returns FAILURE overall.|
-| ClearEntireCostmap | Action | Invokes the ClearEntireCostmap ROS2 service server of costmap_2d_ros. The service address needs to be specified using the `service_name` input port, typically `local_costmap/clear_entirely_local_costmap` or `global_costmap/clear_entirely_global_costmap`. This action is used in nav2 Behavior Trees as a recovery behavior. |
-| ClearCostmapExceptRegion | Action | Invokes the ClearCostmapExceptRegion ROS2 service server of costmap_2d_ros. It will clear all the costmap apart a square area centered on the robot of side size equal to the `reset_distance` input port. The service address needs to be specified using the `service_name` input port, typically `local_costmap/clear_except_local_costmap` or `global_costmap/clear_except_global_costmap`. This action is used in nav2 Behavior Trees as a recovery behavior. |
-| ClearCostmapAroundRobot | Action | Invokes the ClearCostmapAroundRobot ROS2 service server of costmap_2d_ros. It will only clear the costmap on a square area centered on the robot of side size equal to the `reset_distance` input port. The service address needs to be specified using the `service_name` input port, typically `local_costmap/clear_around_local_costmap` or `global_costmap/clear_around_global_costmap`. This action is used in nav2 Behavior Trees as a recovery behavior. |
-| PlannerSelector | Action | The PlannerSelector behavior is used to switch the planner that will be used by the planner server. It subscribes to a topic "planner_selector" to get the decision about what planner must be used. It is usually used before of the ComputePathToPoseAction. The selected_planner output port is passed to planner_id input port of the ComputePathToPoseAction.
-| ControllerSelector | Action | The ControllerSelector behavior is used to switch the controller that will be used by the controller server. It subscribes to a topic "controller_selector" to get the decision about what controller must be used. It is usually used before of the FollowPath. The selected_controller output port is passed to controller_id input port of the FollowPath.
-| GoalCheckerSelector | Action | The GoalCheckerSelector behavior is used to switch the current goal checker of the controller_server. It subscribes to a topic "goal_checker_selector" to get the decision about what goal_checker must be used. It is usually used before of the FollowPath. The selected_goal_checker output port is passed to goal_checker_id input port of the FollowPath.
-
-
-=======
->>>>>>> 8c80af04
 For more information about the behavior tree nodes that are available in the default BehaviorTreeCPP library, see documentation here: https://www.behaviortree.dev/bt_basics/