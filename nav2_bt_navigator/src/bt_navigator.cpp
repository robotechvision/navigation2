// Copyright (c) 2018 Intel Corporation
//
// Licensed under the Apache License, Version 2.0 (the "License");
// you may not use this file except in compliance with the License.
// You may obtain a copy of the License at
//
//     http://www.apache.org/licenses/LICENSE-2.0
//
// Unless required by applicable law or agreed to in writing, software
// distributed under the License is distributed on an "AS IS" BASIS,
// WITHOUT WARRANTIES OR CONDITIONS OF ANY KIND, either express or implied.
// See the License for the specific language governing permissions and
// limitations under the License.

#include "nav2_bt_navigator/bt_navigator.hpp"

#include <memory>
#include <string>
#include <utility>
#include <set>
#include <limits>
#include <vector>

#include "nav2_util/geometry_utils.hpp"
#include "nav2_util/robot_utils.hpp"
#include "nav2_behavior_tree/bt_conversions.hpp"

namespace nav2_bt_navigator
{

BtNavigator::BtNavigator(const rclcpp::NodeOptions & options)
: nav2_util::LifecycleNode("bt_navigator", "", false, options)
{
  RCLCPP_INFO(get_logger(), "Creating");

  const std::vector<std::string> plugin_libs = {
    "nav2_compute_path_to_pose_action_bt_node",
    "nav2_compute_path_through_poses_action_bt_node",
    "nav2_smooth_path_action_bt_node",
    "nav2_follow_path_action_bt_node",
    "nav2_back_up_action_bt_node",
    "nav2_spin_action_bt_node",
    "nav2_wait_action_bt_node",
    "nav2_clear_costmap_service_bt_node",
    "nav2_is_stuck_condition_bt_node",
    "nav2_goal_reached_condition_bt_node",
    "nav2_initial_pose_received_condition_bt_node",
    "nav2_goal_updated_condition_bt_node",
    "nav2_globally_updated_goal_condition_bt_node",
    "nav2_is_path_valid_condition_bt_node",
    "nav2_reinitialize_global_localization_service_bt_node",
    "nav2_rate_controller_bt_node",
    "nav2_distance_controller_bt_node",
    "nav2_speed_controller_bt_node",
    "nav2_truncate_path_action_bt_node",
    "nav2_truncate_path_local_action_bt_node",
    "nav2_goal_updater_node_bt_node",
    "nav2_recovery_node_bt_node",
    "nav2_pipeline_sequence_bt_node",
    "nav2_round_robin_node_bt_node",
    "nav2_transform_available_condition_bt_node",
    "nav2_time_expired_condition_bt_node",
    "nav2_distance_traveled_condition_bt_node",
    "nav2_single_trigger_bt_node",
    "nav2_is_battery_low_condition_bt_node",
    "nav2_navigate_through_poses_action_bt_node",
    "nav2_navigate_to_pose_action_bt_node",
    "nav2_remove_passed_goals_action_bt_node",
    "nav2_planner_selector_bt_node",
    "nav2_controller_selector_bt_node",
    "nav2_goal_checker_selector_bt_node",
    "nav2_controller_cancel_bt_node",
    "nav2_wait_cancel_bt_node",
    "nav2_spin_cancel_bt_node",
    "nav2_back_up_cancel_bt_node"
  };

  declare_parameter("plugin_lib_names", plugin_libs);
  declare_parameter("transform_tolerance", rclcpp::ParameterValue(0.1));
  declare_parameter("global_frame", std::string("map"));
  declare_parameter("robot_base_frame", std::string("base_link"));
  declare_parameter("odom_topic", std::string("odom"));
  declare_parameter("enable_groot_monitoring", false);
  declare_parameter("pose_groot_publisher_port", 1666);
  declare_parameter("pose_groot_server_port", 1667);
  declare_parameter("poses_groot_publisher_port", 1668);
  declare_parameter("poses_groot_server_port", 1669);
}

BtNavigator::~BtNavigator()
{
}

nav2_util::CallbackReturn
BtNavigator::on_configure(const rclcpp_lifecycle::State & /*state*/)
{
  RCLCPP_INFO(get_logger(), "Configuring");

  tf_ = std::make_shared<tf2_ros::Buffer>(get_clock());
  auto timer_interface = std::make_shared<tf2_ros::CreateTimerROS>(
    get_node_base_interface(), get_node_timers_interface());
  tf_->setCreateTimerInterface(timer_interface);
  tf_->setUsingDedicatedThread(true);
  tf_listener_ = std::make_shared<tf2_ros::TransformListener>(*tf_, this, false);

  global_frame_ = get_parameter("global_frame").as_string();
  robot_frame_ = get_parameter("robot_base_frame").as_string();
  transform_tolerance_ = get_parameter("transform_tolerance").as_double();
  odom_topic_ = get_parameter("odom_topic").as_string();

  // Libraries to pull plugins (BT Nodes) from
  auto plugin_lib_names = get_parameter("plugin_lib_names").as_string_array();

  pose_navigator_ = std::make_unique<nav2_bt_navigator::NavigateToPoseNavigator>();
  //poses_navigator_ = std::make_unique<nav2_bt_navigator::NavigateThroughPosesNavigator>();

  nav2_bt_navigator::FeedbackUtils feedback_utils;
  feedback_utils.tf = tf_;
  feedback_utils.global_frame = global_frame_;
  feedback_utils.robot_frame = robot_frame_;
  feedback_utils.transform_tolerance = transform_tolerance_;

  // Odometry smoother object for getting current speed
  odom_smoother_ = std::make_shared<nav2_util::OdomSmoother>(shared_from_this(), 0.3, odom_topic_);

  if (!pose_navigator_->on_configure(
      shared_from_this(), plugin_lib_names, feedback_utils, &plugin_muxer_, odom_smoother_))
  {
    return nav2_util::CallbackReturn::FAILURE;
  }

  pose_navigator_->getActionServer()->setGrootMonitoring(
    get_parameter("enable_groot_monitoring").as_bool(),
    get_parameter("pose_groot_publisher_port").as_int(),
    get_parameter("pose_groot_server_port").as_int());

<<<<<<< HEAD
  pose_navigator_->getActionServer()->setFileMonitoring(true);

  /*if (!poses_navigator_->on_configure(
      shared_from_this(), plugin_lib_names, feedback_utils, &plugin_muxer_))
=======
  if (!poses_navigator_->on_configure(
      shared_from_this(), plugin_lib_names, feedback_utils, &plugin_muxer_, odom_smoother_))
>>>>>>> 5f5288f3
  {
    return nav2_util::CallbackReturn::FAILURE;
  }*/

  /*poses_navigator_->getActionServer()->setGrootMonitoring(
    get_parameter("enable_groot_monitoring").as_bool(),
    get_parameter("poses_groot_publisher_port").as_int(),
    get_parameter("poses_groot_server_port").as_int());*/

  return nav2_util::CallbackReturn::SUCCESS;
}

nav2_util::CallbackReturn
BtNavigator::on_activate(const rclcpp_lifecycle::State & /*state*/)
{
  RCLCPP_INFO(get_logger(), "Activating");

  /*if (!poses_navigator_->on_activate() || !pose_navigator_->on_activate()) {
    return nav2_util::CallbackReturn::FAILURE;
  }*/

  if (!pose_navigator_->on_activate()) {
    return nav2_util::CallbackReturn::FAILURE;
  }

  // create bond connection
  createBond();

  return nav2_util::CallbackReturn::SUCCESS;
}

nav2_util::CallbackReturn
BtNavigator::on_deactivate(const rclcpp_lifecycle::State & /*state*/)
{
  RCLCPP_INFO(get_logger(), "Deactivating");

  /*if (!poses_navigator_->on_deactivate() || !pose_navigator_->on_deactivate()) {
    return nav2_util::CallbackReturn::FAILURE;
  }*/

  if (!pose_navigator_->on_deactivate()) {
    return nav2_util::CallbackReturn::FAILURE;
  }

  // destroy bond connection
  destroyBond();

  return nav2_util::CallbackReturn::SUCCESS;
}

nav2_util::CallbackReturn
BtNavigator::on_cleanup(const rclcpp_lifecycle::State & /*state*/)
{
  RCLCPP_INFO(get_logger(), "Cleaning up");

  // Reset the listener before the buffer
  tf_listener_.reset();
  tf_.reset();

  /*if (!poses_navigator_->on_cleanup() || !pose_navigator_->on_cleanup()) {
    return nav2_util::CallbackReturn::FAILURE;
  }*/

  if (!pose_navigator_->on_cleanup()) {
    return nav2_util::CallbackReturn::FAILURE;
  }

  //poses_navigator_.reset();
  pose_navigator_.reset();

  RCLCPP_INFO(get_logger(), "Completed Cleaning up");
  return nav2_util::CallbackReturn::SUCCESS;
}

nav2_util::CallbackReturn
BtNavigator::on_shutdown(const rclcpp_lifecycle::State & /*state*/)
{
  RCLCPP_INFO(get_logger(), "Shutting down");
  return nav2_util::CallbackReturn::SUCCESS;
}

}  // namespace nav2_bt_navigator

#include "rclcpp_components/register_node_macro.hpp"

// Register the component with class_loader.
// This acts as a sort of entry point, allowing the component to be discoverable when its library
// is being loaded into a running process.
RCLCPP_COMPONENTS_REGISTER_NODE(nav2_bt_navigator::BtNavigator)<|MERGE_RESOLUTION|>--- conflicted
+++ resolved
@@ -134,16 +134,11 @@
     get_parameter("pose_groot_publisher_port").as_int(),
     get_parameter("pose_groot_server_port").as_int());
 
-<<<<<<< HEAD
+
   pose_navigator_->getActionServer()->setFileMonitoring(true);
 
   /*if (!poses_navigator_->on_configure(
-      shared_from_this(), plugin_lib_names, feedback_utils, &plugin_muxer_))
-=======
-  if (!poses_navigator_->on_configure(
-      shared_from_this(), plugin_lib_names, feedback_utils, &plugin_muxer_, odom_smoother_))
->>>>>>> 5f5288f3
-  {
+      shared_from_this(), plugin_lib_names, feedback_utils, &plugin_muxer_))  {
     return nav2_util::CallbackReturn::FAILURE;
   }*/
 
