amcl:
  ros__parameters:
    alpha1: 0.2
    alpha2: 0.2
    alpha3: 0.2
    alpha4: 0.2
    alpha5: 0.2
    base_frame_id: "base_footprint"
    beam_skip_distance: 0.5
    beam_skip_error_threshold: 0.9
    beam_skip_threshold: 0.3
    do_beamskip: false
    global_frame_id: "map"
    lambda_short: 0.1
    laser_likelihood_max_dist: 2.0
    laser_max_range: 100.0
    laser_min_range: -1.0
    laser_model_type: "likelihood_field"
    max_beams: 60
    max_particles: 2000
    min_particles: 500
    odom_frame_id: "odom"
    pf_err: 0.05
    pf_z: 0.99
    recovery_alpha_fast: 0.0
    recovery_alpha_slow: 0.0
    resample_interval: 1
    robot_model_type: "nav2_amcl::DifferentialMotionModel"
    save_pose_rate: 0.5
    sigma_hit: 0.2
    tf_broadcast: true
    transform_tolerance: 1.0
    update_min_a: 0.2
    update_min_d: 0.25
    z_hit: 0.5
    z_max: 0.05
    z_rand: 0.5
    z_short: 0.05
    scan_topic: scan

bt_navigator:
  ros__parameters:
    global_frame: map
    robot_base_frame: base_link
    odom_topic: /odom
    bt_loop_duration: 10
    default_server_timeout: 20
<<<<<<< HEAD
    enable_groot_monitoring: True
    pose_groot_publisher_port: 1666
    pose_groot_server_port: 1667
    poses_groot_publisher_port: 1668
    poses_groot_server_port: 1669
=======
    navigators: ["navigate_to_pose", "navigate_through_poses"]
    navigate_to_pose:
      plugin: "nav2_bt_navigator/NavigateToPoseNavigator"
    navigate_through_poses:
      plugin: "nav2_bt_navigator/NavigateThroughPosesNavigator"
>>>>>>> 3a258a6e
    # 'default_nav_through_poses_bt_xml' and 'default_nav_to_pose_bt_xml' are use defaults:
    # nav2_bt_navigator/navigate_to_pose_w_replanning_and_recovery.xml
    # nav2_bt_navigator/navigate_through_poses_w_replanning_and_recovery.xml
    # They can be set here or via a RewrittenYaml remap from a parent launch file to Nav2.
    plugin_lib_names:
      - nav2_compute_path_to_pose_action_bt_node
      - nav2_compute_path_through_poses_action_bt_node
      - nav2_smooth_path_action_bt_node
      - nav2_follow_path_action_bt_node
      - nav2_spin_action_bt_node
      - nav2_wait_action_bt_node
      - nav2_assisted_teleop_action_bt_node
      - nav2_back_up_action_bt_node
      - nav2_drive_on_heading_bt_node
      - nav2_clear_costmap_service_bt_node
      - nav2_is_stuck_condition_bt_node
      - nav2_goal_reached_condition_bt_node
      - nav2_goal_updated_condition_bt_node
      - nav2_globally_updated_goal_condition_bt_node
      - nav2_is_path_valid_condition_bt_node
      - nav2_are_error_codes_active_condition_bt_node
      - nav2_would_a_controller_recovery_help_condition_bt_node
      - nav2_would_a_planner_recovery_help_condition_bt_node
      - nav2_would_a_smoother_recovery_help_condition_bt_node
      - nav2_initial_pose_received_condition_bt_node
      - nav2_reinitialize_global_localization_service_bt_node
      - nav2_rate_controller_bt_node
      - nav2_distance_controller_bt_node
      - nav2_speed_controller_bt_node
      - nav2_truncate_path_action_bt_node
      - nav2_truncate_path_local_action_bt_node
      - nav2_goal_updater_node_bt_node
      - nav2_recovery_node_bt_node
      - nav2_pipeline_sequence_bt_node
      - nav2_round_robin_node_bt_node
      - nav2_transform_available_condition_bt_node
      - nav2_time_expired_condition_bt_node
      - nav2_path_expiring_timer_condition
      - nav2_distance_traveled_condition_bt_node
      - nav2_single_trigger_bt_node
      - nav2_goal_updated_controller_bt_node
      - nav2_is_battery_low_condition_bt_node
      - nav2_navigate_through_poses_action_bt_node
      - nav2_navigate_to_pose_action_bt_node
      - nav2_remove_passed_goals_action_bt_node
      - nav2_planner_selector_bt_node
      - nav2_controller_selector_bt_node
      - nav2_goal_checker_selector_bt_node
      - nav2_controller_cancel_bt_node
      - nav2_path_longer_on_approach_bt_node
      - nav2_wait_cancel_bt_node
      - nav2_spin_cancel_bt_node
      - nav2_back_up_cancel_bt_node
      - nav2_assisted_teleop_cancel_bt_node
      - nav2_drive_on_heading_cancel_bt_node
      - nav2_is_battery_charging_condition_bt_node
    error_code_names:
      - compute_path_error_code
      - follow_path_error_code

controller_server:
  ros__parameters:
    controller_frequency: 20.0
    min_x_velocity_threshold: 0.001
    min_y_velocity_threshold: 0.5
    min_theta_velocity_threshold: 0.001
    failure_tolerance: 0.3
    progress_checker_plugins: ["progress_checker"]
    goal_checker_plugins: ["general_goal_checker"] # "precise_goal_checker"
    controller_plugins: ["FollowPath"]

    # Progress checker parameters
    progress_checker:
      plugin: "nav2_controller::SimpleProgressChecker"
      required_movement_radius: 0.5
      movement_time_allowance: 10.0
    # Goal checker parameters
    #precise_goal_checker:
    #  plugin: "nav2_controller::SimpleGoalChecker"
    #  xy_goal_tolerance: 0.25
    #  yaw_goal_tolerance: 0.25
    #  stateful: True
    general_goal_checker:
      stateful: True
      plugin: "nav2_controller::SimpleGoalChecker"
      xy_goal_tolerance: 0.25
      yaw_goal_tolerance: 0.25
    # DWB parameters
    FollowPath:
      plugin: "dwb_core::DWBLocalPlanner"
      debug_trajectory_details: True
      min_vel_x: 0.0
      min_vel_y: 0.0
      max_vel_x: 0.26
      max_vel_y: 0.0
      max_vel_theta: 1.0
      min_speed_xy: 0.0
      max_speed_xy: 0.26
      min_speed_theta: 0.0
      # Add high threshold velocity for turtlebot 3 issue.
      # https://github.com/ROBOTIS-GIT/turtlebot3_simulations/issues/75
      acc_lim_x: 2.5
      acc_lim_y: 0.0
      acc_lim_theta: 3.2
      decel_lim_x: -2.5
      decel_lim_y: 0.0
      decel_lim_theta: -3.2
      vx_samples: 20
      vy_samples: 5
      vtheta_samples: 20
      sim_time: 1.7
      linear_granularity: 0.05
      angular_granularity: 0.025
      transform_tolerance: 0.2
      xy_goal_tolerance: 0.25
      trans_stopped_velocity: 0.25
      short_circuit_trajectory_evaluation: True
      stateful: True
      critics: ["RotateToGoal", "Oscillation", "BaseObstacle", "GoalAlign", "PathAlign", "PathDist", "GoalDist"]
      BaseObstacle.scale: 0.02
      PathAlign.scale: 32.0
      PathAlign.forward_point_distance: 0.1
      GoalAlign.scale: 24.0
      GoalAlign.forward_point_distance: 0.1
      PathDist.scale: 32.0
      GoalDist.scale: 24.0
      RotateToGoal.scale: 32.0
      RotateToGoal.slowing_factor: 5.0
      RotateToGoal.lookahead_time: -1.0

local_costmap:
  local_costmap:
    ros__parameters:
      update_frequency: 5.0
      publish_frequency: 2.0
      global_frame: odom
      robot_base_frame: base_link
      rolling_window: true
      width: 3
      height: 3
      resolution: 0.05
      robot_radius: 0.22
      plugins: ["voxel_layer", "inflation_layer"]
      inflation_layer:
        plugin: "nav2_costmap_2d::InflationLayer"
        cost_scaling_factor: 3.0
        inflation_radius: 0.55
      voxel_layer:
        plugin: "nav2_costmap_2d::VoxelLayer"
        enabled: True
        publish_voxel_map: True
        origin_z: 0.0
        z_resolution: 0.05
        z_voxels: 16
        max_obstacle_height: 2.0
        mark_threshold: 0
        observation_sources: scan
        scan:
          topic: /scan
          max_obstacle_height: 2.0
          clearing: True
          marking: True
          data_type: "LaserScan"
          raytrace_max_range: 3.0
          raytrace_min_range: 0.0
          obstacle_max_range: 2.5
          obstacle_min_range: 0.0
      static_layer:
        plugin: "nav2_costmap_2d::StaticLayer"
        map_subscribe_transient_local: True
      always_send_full_costmap: True

global_costmap:
  global_costmap:
    ros__parameters:
      update_frequency: 1.0
      publish_frequency: 1.0
      global_frame: map
      robot_base_frame: base_link
      robot_radius: 0.22
      resolution: 0.05
      track_unknown_space: true
      plugins: ["static_layer", "obstacle_layer", "inflation_layer"]
      obstacle_layer:
        plugin: "nav2_costmap_2d::ObstacleLayer"
        enabled: True
        observation_sources: scan
        scan:
          topic: /scan
          max_obstacle_height: 2.0
          clearing: True
          marking: True
          data_type: "LaserScan"
          raytrace_max_range: 3.0
          raytrace_min_range: 0.0
          obstacle_max_range: 2.5
          obstacle_min_range: 0.0
      static_layer:
        plugin: "nav2_costmap_2d::StaticLayer"
        map_subscribe_transient_local: True
      inflation_layer:
        plugin: "nav2_costmap_2d::InflationLayer"
        cost_scaling_factor: 3.0
        inflation_radius: 0.55
      always_send_full_costmap: True

# The yaml_filename does not need to be specified since it going to be set by defaults in launch.
# If you'd rather set it in the yaml, remove the default "map" value in the tb3_simulation_launch.py
# file & provide full path to map below. If CLI map configuration or launch default is provided, that will be used.
# map_server:
#   ros__parameters:
#     yaml_filename: ""

map_saver:
  ros__parameters:
    save_map_timeout: 5.0
    free_thresh_default: 0.25
    occupied_thresh_default: 0.65
    map_subscribe_transient_local: True

planner_server:
  ros__parameters:
    expected_planner_frequency: 20.0
    planner_plugins: ["GridBased"]
    GridBased:
      plugin: "nav2_navfn_planner/NavfnPlanner"
      tolerance: 0.5
      use_astar: false
      allow_unknown: true

smoother_server:
  ros__parameters:
    smoother_plugins: ["simple_smoother"]
    simple_smoother:
      plugin: "nav2_smoother::SimpleSmoother"
      tolerance: 1.0e-10
      max_its: 1000
      do_refinement: True

behavior_server:
  ros__parameters:
    local_costmap_topic: local_costmap/costmap_raw
    global_costmap_topic: global_costmap/costmap_raw
    local_footprint_topic: local_costmap/published_footprint
    global_footprint_topic: global_costmap/published_footprint
    cycle_frequency: 10.0
    behavior_plugins: ["spin", "backup", "drive_on_heading", "assisted_teleop", "wait"]
    spin:
      plugin: "nav2_behaviors/Spin"
    backup:
      plugin: "nav2_behaviors/BackUp"
    drive_on_heading:
      plugin: "nav2_behaviors/DriveOnHeading"
    wait:
      plugin: "nav2_behaviors/Wait"
    assisted_teleop:
      plugin: "nav2_behaviors/AssistedTeleop"
    local_frame: odom
    global_frame: map
    robot_base_frame: base_link
    transform_tolerance: 0.1
    simulate_ahead_time: 2.0
    max_rotational_vel: 1.0
    min_rotational_vel: 0.4
    rotational_acc_lim: 3.2

waypoint_follower:
  ros__parameters:
    loop_rate: 20
    stop_on_failure: false
    waypoint_task_executor_plugin: "wait_at_waypoint"
    wait_at_waypoint:
      plugin: "nav2_waypoint_follower::WaitAtWaypoint"
      enabled: True
      waypoint_pause_duration: 200

velocity_smoother:
  ros__parameters:
    smoothing_frequency: 20.0
    scale_velocities: False
    feedback: "OPEN_LOOP"
    max_velocity: [0.26, 0.0, 1.0]
    min_velocity: [-0.26, 0.0, -1.0]
    max_accel: [2.5, 0.0, 3.2]
    max_decel: [-2.5, 0.0, -3.2]
    odom_topic: "odom"
    odom_duration: 0.1
    deadband_velocity: [0.0, 0.0, 0.0]
    velocity_timeout: 1.0<|MERGE_RESOLUTION|>--- conflicted
+++ resolved
@@ -45,19 +45,16 @@
     odom_topic: /odom
     bt_loop_duration: 10
     default_server_timeout: 20
-<<<<<<< HEAD
     enable_groot_monitoring: True
     pose_groot_publisher_port: 1666
     pose_groot_server_port: 1667
     poses_groot_publisher_port: 1668
     poses_groot_server_port: 1669
-=======
     navigators: ["navigate_to_pose", "navigate_through_poses"]
     navigate_to_pose:
       plugin: "nav2_bt_navigator/NavigateToPoseNavigator"
     navigate_through_poses:
       plugin: "nav2_bt_navigator/NavigateThroughPosesNavigator"
->>>>>>> 3a258a6e
     # 'default_nav_through_poses_bt_xml' and 'default_nav_to_pose_bt_xml' are use defaults:
     # nav2_bt_navigator/navigate_to_pose_w_replanning_and_recovery.xml
     # nav2_bt_navigator/navigate_through_poses_w_replanning_and_recovery.xml
