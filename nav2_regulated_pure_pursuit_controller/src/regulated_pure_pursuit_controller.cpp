// Copyright (c) 2020 Shrijit Singh
// Copyright (c) 2020 Samsung Research America
//
// Licensed under the Apache License, Version 2.0 (the "License");
// you may not use this file except in compliance with the License.
// You may obtain a copy of the License at
//
//     http://www.apache.org/licenses/LICENSE-2.0
//
// Unless required by applicable law or agreed to in writing, software
// distributed under the License is distributed on an "AS IS" BASIS,
// WITHOUT WARRANTIES OR CONDITIONS OF ANY KIND, either express or implied.
// See the License for the specific language governing permissions and
// limitations under the License.

#include <algorithm>
#include <string>
#include <limits>
#include <memory>
#include <vector>
#include <utility>

#include "nav2_regulated_pure_pursuit_controller/regulated_pure_pursuit_controller.hpp"
#include "nav2_core/exceptions.hpp"
#include "nav2_util/node_utils.hpp"
#include "nav2_util/geometry_utils.hpp"
#include "nav2_costmap_2d/costmap_filters/filter_values.hpp"

using std::hypot;
using std::min;
using std::max;
using std::abs;
using nav2_util::declare_parameter_if_not_declared;
using nav2_util::geometry_utils::euclidean_distance;
using namespace nav2_costmap_2d;  // NOLINT
using rcl_interfaces::msg::ParameterType;

namespace nav2_regulated_pure_pursuit_controller
{

void RegulatedPurePursuitController::configure(
  const rclcpp_lifecycle::LifecycleNode::WeakPtr & parent,
  std::string name, const std::shared_ptr<tf2_ros::Buffer> & tf,
  const std::shared_ptr<nav2_costmap_2d::Costmap2DROS> & costmap_ros)
{
  auto node = parent.lock();
  node_ = parent;
  if (!node) {
    throw nav2_core::PlannerException("Unable to lock node!");
  }

  costmap_ros_ = costmap_ros;
  costmap_ = costmap_ros_->getCostmap();
  tf_ = tf;
  plugin_name_ = name;
  logger_ = node->get_logger();
  clock_ = node->get_clock();

  double transform_tolerance = 0.1;
  double control_frequency = 20.0;
  goal_dist_tol_ = 0.25;  // reasonable default before first update

  declare_parameter_if_not_declared(
    node, plugin_name_ + ".desired_linear_vel", rclcpp::ParameterValue(0.5));
  declare_parameter_if_not_declared(
    node, plugin_name_ + ".max_angular_vel", rclcpp::ParameterValue(0.5));
  declare_parameter_if_not_declared(
    node, plugin_name_ + ".lookahead_dist", rclcpp::ParameterValue(0.6));
  declare_parameter_if_not_declared(
    node, plugin_name_ + ".min_lookahead_dist", rclcpp::ParameterValue(0.3));
  declare_parameter_if_not_declared(
    node, plugin_name_ + ".max_lookahead_dist", rclcpp::ParameterValue(0.9));
  declare_parameter_if_not_declared(
    node, plugin_name_ + ".lookahead_time", rclcpp::ParameterValue(1.5));
  declare_parameter_if_not_declared(
    node, plugin_name_ + ".rotate_to_heading_angular_vel", rclcpp::ParameterValue(1.8));
  declare_parameter_if_not_declared(
    node, plugin_name_ + ".transform_tolerance", rclcpp::ParameterValue(0.1));
  declare_parameter_if_not_declared(
    node, plugin_name_ + ".use_velocity_scaled_lookahead_dist",
    rclcpp::ParameterValue(false));
  declare_parameter_if_not_declared(
    node, plugin_name_ + ".min_approach_linear_velocity", rclcpp::ParameterValue(0.05));
  declare_parameter_if_not_declared(
    node, plugin_name_ + ".max_allowed_time_to_collision_up_to_carrot",
    rclcpp::ParameterValue(1.0));
  declare_parameter_if_not_declared(
    node, plugin_name_ + ".use_regulated_linear_velocity_scaling", rclcpp::ParameterValue(true));
  declare_parameter_if_not_declared(
    node, plugin_name_ + ".use_cost_regulated_linear_velocity_scaling",
    rclcpp::ParameterValue(true));
  declare_parameter_if_not_declared(
    node, plugin_name_ + ".cost_scaling_dist", rclcpp::ParameterValue(0.6));
  declare_parameter_if_not_declared(
    node, plugin_name_ + ".cost_scaling_gain", rclcpp::ParameterValue(1.0));
  declare_parameter_if_not_declared(
    node, plugin_name_ + ".inflation_cost_scaling_factor", rclcpp::ParameterValue(3.0));
  declare_parameter_if_not_declared(
    node, plugin_name_ + ".regulated_linear_scaling_min_radius", rclcpp::ParameterValue(0.90));
  declare_parameter_if_not_declared(
    node, plugin_name_ + ".regulated_linear_scaling_min_speed", rclcpp::ParameterValue(0.25));
  declare_parameter_if_not_declared(
    node, plugin_name_ + ".use_rotate_to_heading", rclcpp::ParameterValue(true));
  declare_parameter_if_not_declared(
    node, plugin_name_ + ".rotate_to_heading_min_angle", rclcpp::ParameterValue(0.785));
  declare_parameter_if_not_declared(
    node, plugin_name_ + ".max_angular_accel", rclcpp::ParameterValue(3.2));
  declare_parameter_if_not_declared(
    node, plugin_name_ + ".allow_reversing", rclcpp::ParameterValue(false));
  declare_parameter_if_not_declared(
    node, plugin_name_ + ".use_path_orientations", rclcpp::ParameterValue(false));
  declare_parameter_if_not_declared(
    node, plugin_name_ + ".angular_distance_weight", rclcpp::ParameterValue(0.2));

  node->get_parameter(plugin_name_ + ".desired_linear_vel", desired_linear_vel_);
  base_desired_linear_vel_ = desired_linear_vel_;
  node->get_parameter(plugin_name_ + ".max_angular_vel", max_angular_vel_);
  node->get_parameter(plugin_name_ + ".lookahead_dist", lookahead_dist_);
  node->get_parameter(plugin_name_ + ".min_lookahead_dist", min_lookahead_dist_);
  node->get_parameter(plugin_name_ + ".max_lookahead_dist", max_lookahead_dist_);
  node->get_parameter(plugin_name_ + ".lookahead_time", lookahead_time_);
  node->get_parameter(
    plugin_name_ + ".rotate_to_heading_angular_vel",
    rotate_to_heading_angular_vel_);
  node->get_parameter(plugin_name_ + ".transform_tolerance", transform_tolerance);
  node->get_parameter(
    plugin_name_ + ".use_velocity_scaled_lookahead_dist",
    use_velocity_scaled_lookahead_dist_);
  node->get_parameter(
    plugin_name_ + ".min_approach_linear_velocity",
    min_approach_linear_velocity_);
  node->get_parameter(
    plugin_name_ + ".max_allowed_time_to_collision_up_to_carrot",
    max_allowed_time_to_collision_up_to_carrot_);
  node->get_parameter(
    plugin_name_ + ".use_regulated_linear_velocity_scaling",
    use_regulated_linear_velocity_scaling_);
  node->get_parameter(
    plugin_name_ + ".use_cost_regulated_linear_velocity_scaling",
    use_cost_regulated_linear_velocity_scaling_);
  node->get_parameter(plugin_name_ + ".cost_scaling_dist", cost_scaling_dist_);
  node->get_parameter(plugin_name_ + ".cost_scaling_gain", cost_scaling_gain_);
  node->get_parameter(
    plugin_name_ + ".inflation_cost_scaling_factor",
    inflation_cost_scaling_factor_);
  node->get_parameter(
    plugin_name_ + ".regulated_linear_scaling_min_radius",
    regulated_linear_scaling_min_radius_);
  node->get_parameter(
    plugin_name_ + ".regulated_linear_scaling_min_speed",
    regulated_linear_scaling_min_speed_);
  node->get_parameter(plugin_name_ + ".use_rotate_to_heading", use_rotate_to_heading_);
  node->get_parameter(plugin_name_ + ".rotate_to_heading_min_angle", rotate_to_heading_min_angle_);
  node->get_parameter(plugin_name_ + ".max_angular_accel", max_angular_accel_);
  node->get_parameter(plugin_name_ + ".allow_reversing", allow_reversing_);
  node->get_parameter(plugin_name_ + ".use_path_orientations", use_path_orientations_);
  node->get_parameter(plugin_name_ + ".angular_distance_weight", angular_distance_weight_);
  node->get_parameter("controller_frequency", control_frequency);

  transform_tolerance_ = tf2::durationFromSec(transform_tolerance);
  control_duration_ = 1.0 / control_frequency;

  if (inflation_cost_scaling_factor_ <= 0.0) {
    RCLCPP_WARN(
      logger_, "The value inflation_cost_scaling_factor is incorrectly set, "
      "it should be >0. Disabling cost regulated linear velocity scaling.");
    use_cost_regulated_linear_velocity_scaling_ = false;
  }

  /** Possible to drive in reverse direction if and only if
   "use_rotate_to_heading" parameter is set to false **/

  if (use_rotate_to_heading_ && allow_reversing_) {
    RCLCPP_WARN(
      logger_, "Disabling reversing. Both use_rotate_to_heading and allow_reversing "
      "parameter cannot be set to true. By default setting use_rotate_to_heading true");
    allow_reversing_ = false;
  }

  global_path_pub_ = node->create_publisher<nav_msgs::msg::Path>("received_global_plan", 1);
  carrot_pub_ = node->create_publisher<geometry_msgs::msg::PointStamped>("lookahead_point", 1);
  carrot_arc_pub_ = node->create_publisher<nav_msgs::msg::Path>("lookahead_collision_arc", 1);

  // initialize collision checker and set costmap
  collision_checker_ = std::make_unique<nav2_costmap_2d::
      FootprintCollisionChecker<nav2_costmap_2d::Costmap2D *>>(costmap_);
  collision_checker_->setCostmap(costmap_);
}

void RegulatedPurePursuitController::cleanup()
{
  RCLCPP_INFO(
    logger_,
    "Cleaning up controller: %s of type"
    " regulated_pure_pursuit_controller::RegulatedPurePursuitController",
    plugin_name_.c_str());
  global_path_pub_.reset();
  carrot_pub_.reset();
  carrot_arc_pub_.reset();
}

void RegulatedPurePursuitController::activate()
{
  RCLCPP_INFO(
    logger_,
    "Activating controller: %s of type "
    "regulated_pure_pursuit_controller::RegulatedPurePursuitController",
    plugin_name_.c_str());
  global_path_pub_->on_activate();
  carrot_pub_->on_activate();
  carrot_arc_pub_->on_activate();
  // Add callback for dynamic parameters
  auto node = node_.lock();
  dyn_params_handler_ = node->add_on_set_parameters_callback(
    std::bind(
      &RegulatedPurePursuitController::dynamicParametersCallback,
      this, std::placeholders::_1));
}

void RegulatedPurePursuitController::deactivate()
{
  RCLCPP_INFO(
    logger_,
    "Deactivating controller: %s of type "
    "regulated_pure_pursuit_controller::RegulatedPurePursuitController",
    plugin_name_.c_str());
  global_path_pub_->on_deactivate();
  carrot_pub_->on_deactivate();
  carrot_arc_pub_->on_deactivate();
  dyn_params_handler_.reset();
}

std::unique_ptr<geometry_msgs::msg::PointStamped> RegulatedPurePursuitController::createCarrotMsg(
  const geometry_msgs::msg::PoseStamped & carrot_pose)
{
  auto carrot_msg = std::make_unique<geometry_msgs::msg::PointStamped>();
  carrot_msg->header = carrot_pose.header;
  carrot_msg->point.x = carrot_pose.pose.position.x;
  carrot_msg->point.y = carrot_pose.pose.position.y;
  carrot_msg->point.z = 0.01;  // publish right over map to stand out
  return carrot_msg;
}

double RegulatedPurePursuitController::getLookAheadDistance(const geometry_msgs::msg::Twist & speed)
{
  // If using velocity-scaled look ahead distances, find and clamp the dist
  // Else, use the static look ahead distance
  double lookahead_dist = lookahead_dist_;
  if (use_velocity_scaled_lookahead_dist_) {
    lookahead_dist = fabs(speed.linear.x) * lookahead_time_;
    lookahead_dist = std::clamp(lookahead_dist, min_lookahead_dist_, max_lookahead_dist_);
  }

  return lookahead_dist;
}

geometry_msgs::msg::TwistStamped RegulatedPurePursuitController::computeVelocityCommands(
  const geometry_msgs::msg::PoseStamped & pose,
  const geometry_msgs::msg::Twist & speed,
  nav2_core::GoalChecker * goal_checker)
{
  std::lock_guard<std::mutex> lock_reinit(mutex_);

  // Update for the current goal checker's state
  geometry_msgs::msg::Pose pose_tolerance;
  geometry_msgs::msg::Twist vel_tolerance;
  if (!goal_checker->getTolerances(pose_tolerance, vel_tolerance)) {
    RCLCPP_WARN(logger_, "Unable to retrieve goal checker's tolerances!");
  } else {
    goal_dist_tol_ = pose_tolerance.position.x;
  }

  // Transform path to robot base frame
  auto transformed_plan = transformGlobalPlan(pose);

  // Find look ahead distance and point on path and publish
  double lookahead_dist = getLookAheadDistance(speed);

  int dir_change_index = -1;
  // Check for reverse driving
  if (allow_reversing_) {
    // Cusp check
<<<<<<< HEAD
    double dist_to_direction_change = findDirectionChange(transformed_plan);
=======
    dir_change_index = findDirectionChange(transformed_plan);
>>>>>>> ec09313c

    // // if the lookahead distance is further than the cusp, use the cusp distance instead
    // if (dist_to_direction_change < lookahead_dist) {
    //   lookahead_dist = dist_to_direction_change;
    // }
  }

  bool reversing;
  auto carrot_pose = getLookAheadPoint(lookahead_dist, transformed_plan, dir_change_index, reversing);
  carrot_pub_->publish(createCarrotMsg(carrot_pose));

  double linear_vel, angular_vel;

  // Find distance^2 to look ahead point (carrot) in robot base frame
  // This is the chord length of the circle
  const double carrot_dist2 =
    (carrot_pose.pose.position.x * carrot_pose.pose.position.x) +
    (carrot_pose.pose.position.y * carrot_pose.pose.position.y);

  // Find curvature of circle (k = 1 / R)
  double curvature = 0.0;
  if (carrot_dist2 > 0.001) {
    curvature = 2.0 * carrot_pose.pose.position.y / carrot_dist2;
  }

  // Setting the velocity direction
  double sign = allow_reversing_ && reversing ? -1.0 : 1.0;

  linear_vel = desired_linear_vel_;

  // Make sure we're in compliance with basic constraints
  double angle_to_heading;
  if (shouldRotateToGoalHeading(carrot_pose)) {
    double angle_to_goal = tf2::getYaw(transformed_plan.poses.back().pose.orientation);
    rotateToHeading(linear_vel, angular_vel, angle_to_goal, speed);
  } else if (shouldRotateToPath(carrot_pose, angle_to_heading)) {
    rotateToHeading(linear_vel, angular_vel, angle_to_heading, speed);
  } else {
    applyConstraints(
      fabs(lookahead_dist - sqrt(carrot_dist2)),
      lookahead_dist, curvature, speed,
      costAtPose(pose.pose.position.x, pose.pose.position.y), linear_vel, sign);

    if (carrot_dist2 < goal_dist_tol_*0.8) {
      // Rotate to goal heading
      tf2::Quaternion q;
      tf2::fromMsg(carrot_pose.pose.orientation, q);
      double angle = q.getAngle() * (q.getZ() >= 0 ? 1.0 : -1.0);
      angular_vel = max_angular_vel_ * (angle < 0.0 ? -1.0 : 1.0);
    } else {
      // Apply curvature to angular velocity after constraining linear velocity
      angular_vel = curvature * linear_vel;
      if (std::abs(angular_vel) > max_angular_vel_) {
        linear_vel *= max_angular_vel_ / std::abs(angular_vel);
        angular_vel = max_angular_vel_ * (angular_vel < 0.0 ? -1.0 : 1.0);
      }
    }

  }

  // Collision checking on this velocity heading
  const double & carrot_dist = hypot(carrot_pose.pose.position.x, carrot_pose.pose.position.y);
  if (isCollisionImminent(pose, linear_vel, angular_vel, carrot_dist)) {
    throw nav2_core::PlannerException("RegulatedPurePursuitController detected collision ahead!");
  }

  // populate and return message
  geometry_msgs::msg::TwistStamped cmd_vel;
  cmd_vel.header = pose.header;
  cmd_vel.twist.linear.x = linear_vel;
  cmd_vel.twist.angular.z = angular_vel;
  return cmd_vel;
}

bool RegulatedPurePursuitController::shouldRotateToPath(
  const geometry_msgs::msg::PoseStamped & carrot_pose, double & angle_to_path)
{
  // Whether we should rotate robot to rough path heading
  angle_to_path = atan2(carrot_pose.pose.position.y, carrot_pose.pose.position.x);
  return use_rotate_to_heading_ && fabs(angle_to_path) > rotate_to_heading_min_angle_;
}

bool RegulatedPurePursuitController::shouldRotateToGoalHeading(
  const geometry_msgs::msg::PoseStamped & carrot_pose)
{
  // Whether we should rotate robot to goal heading
  double dist_to_goal = std::hypot(carrot_pose.pose.position.x, carrot_pose.pose.position.y);
  return use_rotate_to_heading_ && dist_to_goal < goal_dist_tol_;
}

void RegulatedPurePursuitController::rotateToHeading(
  double & linear_vel, double & angular_vel,
  const double & angle_to_path, const geometry_msgs::msg::Twist & curr_speed)
{
  // Rotate in place using max angular velocity / acceleration possible
  linear_vel = 0.0;
  const double sign = angle_to_path > 0.0 ? 1.0 : -1.0;
  angular_vel = sign * rotate_to_heading_angular_vel_;

  const double & dt = control_duration_;
  const double min_feasible_angular_speed = curr_speed.angular.z - max_angular_accel_ * dt;
  const double max_feasible_angular_speed = curr_speed.angular.z + max_angular_accel_ * dt;
  angular_vel = std::clamp(angular_vel, min_feasible_angular_speed, max_feasible_angular_speed);
}

geometry_msgs::msg::PoseStamped RegulatedPurePursuitController::getLookAheadPoint(
  const double & lookahead_dist,
  const nav_msgs::msg::Path & transformed_plan,
  const int & dir_change_index,
  bool & reversing)
{
  // Find the first pose which is at a distance greater than the lookahead distance
  auto goal_pose_it = std::find_if(
    transformed_plan.poses.begin(), transformed_plan.poses.end(), [&](const auto & ps) {
      return hypot(ps.pose.position.x, ps.pose.position.y) >= lookahead_dist;
    });
  if (dir_change_index != -1) {
    auto dir_change_it = transformed_plan.poses.begin() + dir_change_index;
    if (hypot(dir_change_it->pose.position.x, dir_change_it->pose.position.y) <= lookahead_dist)
      goal_pose_it = dir_change_it;
  }
  // If the no pose is not far enough, take the last pose
  if (goal_pose_it == transformed_plan.poses.end()) {
    goal_pose_it = std::prev(transformed_plan.poses.end());
  }

  if (!use_path_orientations_) {
    reversing = goal_pose_it->pose.position.x < 0.0;
  } else {
    // compare pose orientation with movement vector
    geometry_msgs::msg::Vector3 mvmt_vec;
    if (goal_pose_it == transformed_plan.poses.begin()) {
      mvmt_vec.x = goal_pose_it->pose.position.x;
      mvmt_vec.y = goal_pose_it->pose.position.y;
    }
    else {
      // take previous segment instead of next to preserve consistent movement before cusp
      auto prev_pose_it = std::prev(goal_pose_it);
      mvmt_vec.x = goal_pose_it->pose.position.x - prev_pose_it->pose.position.x;
      mvmt_vec.y = goal_pose_it->pose.position.y - prev_pose_it->pose.position.y;
    }

    tf2::Quaternion q;
    tf2::fromMsg(goal_pose_it->pose.orientation, q);
    double angle = q.getAngle() * (q.getZ() >= 0 ? 1.0 : -1.0);
    geometry_msgs::msg::Vector3 ori_vec;
    ori_vec.x = cos(angle);
    ori_vec.y = sin(angle);

    reversing = (ori_vec.x * mvmt_vec.x) + (ori_vec.y * mvmt_vec.y) < 0.0;
  }

  return *goal_pose_it;
}

bool RegulatedPurePursuitController::isCollisionImminent(
  const geometry_msgs::msg::PoseStamped & robot_pose,
  const double & linear_vel, const double & angular_vel,
  const double & carrot_dist)
{
  // Note(stevemacenski): This may be a bit unusual, but the robot_pose is in
  // odom frame and the carrot_pose is in robot base frame.

  // check current point is OK
  if (inCollision(
      robot_pose.pose.position.x, robot_pose.pose.position.y,
      tf2::getYaw(robot_pose.pose.orientation)))
  {
    return true;
  }

  // visualization messages
  nav_msgs::msg::Path arc_pts_msg;
  arc_pts_msg.header.frame_id = costmap_ros_->getGlobalFrameID();
  arc_pts_msg.header.stamp = robot_pose.header.stamp;
  geometry_msgs::msg::PoseStamped pose_msg;
  pose_msg.header.frame_id = arc_pts_msg.header.frame_id;
  pose_msg.header.stamp = arc_pts_msg.header.stamp;

  double projection_time = 0.0;
  if (fabs(linear_vel) < 0.01 && fabs(angular_vel) > 0.01) {
    // rotating to heading at goal or toward path
    // Equation finds the angular distance required for the largest
    // part of the robot radius to move to another costmap cell:
    // theta_min = 2.0 * sin ((res/2) / r_max)
    // via isosceles triangle r_max-r_max-resolution,
    // dividing by angular_velocity gives us a timestep.
    double max_radius = costmap_ros_->getLayeredCostmap()->getCircumscribedRadius();
    projection_time =
      2.0 * sin((costmap_->getResolution() / 2) / max_radius) / fabs(angular_vel);
  } else {
    // Normal path tracking
    projection_time = costmap_->getResolution() / fabs(linear_vel);
  }

  const geometry_msgs::msg::Point & robot_xy = robot_pose.pose.position;
  geometry_msgs::msg::Pose2D curr_pose;
  curr_pose.x = robot_pose.pose.position.x;
  curr_pose.y = robot_pose.pose.position.y;
  curr_pose.theta = tf2::getYaw(robot_pose.pose.orientation);

  // only forward simulate within time requested
  int i = 1;
  while (i * projection_time < max_allowed_time_to_collision_up_to_carrot_) {
    i++;

    // apply velocity at curr_pose over distance
    curr_pose.x += projection_time * (linear_vel * cos(curr_pose.theta));
    curr_pose.y += projection_time * (linear_vel * sin(curr_pose.theta));
    curr_pose.theta += projection_time * angular_vel;

    // check if past carrot pose, where no longer a thoughtfully valid command
    if (hypot(curr_pose.x - robot_xy.x, curr_pose.y - robot_xy.y) > carrot_dist) {
      break;
    }

    // store it for visualization
    pose_msg.pose.position.x = curr_pose.x;
    pose_msg.pose.position.y = curr_pose.y;
    pose_msg.pose.position.z = 0.01;
    arc_pts_msg.poses.push_back(pose_msg);

    // check for collision at the projected pose
    if (inCollision(curr_pose.x, curr_pose.y, curr_pose.theta)) {
      carrot_arc_pub_->publish(arc_pts_msg);
      return true;
    }
  }

  carrot_arc_pub_->publish(arc_pts_msg);

  return false;
}

bool RegulatedPurePursuitController::inCollision(
  const double & x,
  const double & y,
  const double & theta)
{
  unsigned int mx, my;

  if (!costmap_->worldToMap(x, y, mx, my)) {
    RCLCPP_WARN_THROTTLE(
      logger_, *(clock_), 30000,
      "The dimensions of the costmap is too small to successfully check for "
      "collisions as far ahead as requested. Proceed at your own risk, slow the robot, or "
      "increase your costmap size.");
    return false;
  }

  double footprint_cost = collision_checker_->footprintCostAtPose(
    x, y, theta, costmap_ros_->getRobotFootprint());
  if (footprint_cost == static_cast<double>(NO_INFORMATION) &&
    costmap_ros_->getLayeredCostmap()->isTrackingUnknown())
  {
    return false;
  }

  // if occupied or unknown and not to traverse unknown space
  return footprint_cost >= static_cast<double>(LETHAL_OBSTACLE);
}

double RegulatedPurePursuitController::costAtPose(const double & x, const double & y)
{
  unsigned int mx, my;

  if (!costmap_->worldToMap(x, y, mx, my)) {
    RCLCPP_FATAL(
      logger_,
      "The dimensions of the costmap is too small to fully include your robot's footprint, "
      "thusly the robot cannot proceed further");
    throw nav2_core::PlannerException(
            "RegulatedPurePursuitController: Dimensions of the costmap are too small "
            "to encapsulate the robot footprint at current speeds!");
  }

  unsigned char cost = costmap_->getCost(mx, my);
  return static_cast<double>(cost);
}

void RegulatedPurePursuitController::applyConstraints(
  const double & dist_error, const double & lookahead_dist,
  const double & curvature, const geometry_msgs::msg::Twist & /*curr_speed*/,
  const double & pose_cost, double & linear_vel, double & sign)
{
  double curvature_vel = linear_vel;
  double cost_vel = linear_vel;
  double approach_vel = linear_vel;

  // limit the linear velocity by curvature
  const double radius = fabs(1.0 / curvature);
  const double & min_rad = regulated_linear_scaling_min_radius_;
  if (use_regulated_linear_velocity_scaling_ && radius < min_rad) {
    curvature_vel *= 1.0 - (fabs(radius - min_rad) / min_rad);
  }

  // limit the linear velocity by proximity to obstacles
  if (use_cost_regulated_linear_velocity_scaling_ &&
    pose_cost != static_cast<double>(NO_INFORMATION) &&
    pose_cost != static_cast<double>(FREE_SPACE))
  {
    const double inscribed_radius = costmap_ros_->getLayeredCostmap()->getInscribedRadius();
    const double min_distance_to_obstacle = (-1.0 / inflation_cost_scaling_factor_) *
      std::log(pose_cost / (INSCRIBED_INFLATED_OBSTACLE - 1)) + inscribed_radius;

    if (min_distance_to_obstacle < cost_scaling_dist_) {
      cost_vel *= cost_scaling_gain_ * min_distance_to_obstacle / cost_scaling_dist_;
    }
  }

  // Use the lowest of the 2 constraint heuristics, but above the minimum translational speed
  linear_vel = std::min(cost_vel, curvature_vel);
  linear_vel = std::max(linear_vel, regulated_linear_scaling_min_speed_);

  // if the actual lookahead distance is shorter than requested, that means we're at the
  // end of the path. We'll scale linear velocity by error to slow to a smooth stop.
  // This expression is eq. to (1) holding time to goal, t, constant using the theoretical
  // lookahead distance and proposed velocity and (2) using t with the actual lookahead
  // distance to scale the velocity (e.g. t = lookahead / velocity, v = carrot / t).
  if (dist_error > 2.0 * costmap_->getResolution()) {
    double velocity_scaling = 1.0 - (dist_error / lookahead_dist);
    double unbounded_vel = approach_vel * velocity_scaling;
    if (unbounded_vel < min_approach_linear_velocity_) {
      approach_vel = min_approach_linear_velocity_;
    } else {
      approach_vel *= velocity_scaling;
    }

    // Use the lowest velocity between approach and other constraints, if all overlapping
    linear_vel = std::min(linear_vel, approach_vel);
  }

  // Limit linear velocities to be valid
  linear_vel = std::clamp(fabs(linear_vel), 0.0, desired_linear_vel_);
  linear_vel = sign * linear_vel;
}

void RegulatedPurePursuitController::setPlan(const nav_msgs::msg::Path & path)
{
  global_plan_ = path;
}

void RegulatedPurePursuitController::setSpeedLimit(
  const double & speed_limit,
  const bool & percentage)
{
  if (speed_limit == nav2_costmap_2d::NO_SPEED_LIMIT) {
    // Restore default value
    desired_linear_vel_ = base_desired_linear_vel_;
  } else {
    if (percentage) {
      // Speed limit is expressed in % from maximum speed of robot
      desired_linear_vel_ = base_desired_linear_vel_ * speed_limit / 100.0;
    } else {
      // Speed limit is expressed in absolute value
      desired_linear_vel_ = speed_limit;
    }
  }
}

nav_msgs::msg::Path RegulatedPurePursuitController::transformGlobalPlan(
  const geometry_msgs::msg::PoseStamped & pose)
{
  if (global_plan_.poses.empty()) {
    throw nav2_core::PlannerException("Received plan with zero length");
  }

  // let's get the pose of the robot in the frame of the plan
  geometry_msgs::msg::PoseStamped robot_pose;
  if (!transformPose(global_plan_.header.frame_id, pose, robot_pose)) {
    throw nav2_core::PlannerException("Unable to transform robot pose into global plan's frame");
  }

  // We'll discard points on the plan that are outside the local costmap
  nav2_costmap_2d::Costmap2D * costmap = costmap_ros_->getCostmap();
  const double max_costmap_dim = std::max(costmap->getSizeInCellsX(), costmap->getSizeInCellsY());
  const double max_transform_dist = max_costmap_dim * costmap->getResolution() / 2.0;

  // First find the closest pose on the path to the robot
  auto transformation_begin =
    nav2_util::geometry_utils::min_by(
    global_plan_.poses.begin(), global_plan_.poses.end(),
    [&robot_pose, this](const geometry_msgs::msg::PoseStamped & ps) {
      return use_path_orientations_ ?
        orientedPoseDistance(robot_pose, ps) :
        euclidean_distance(robot_pose, ps);
    });

  // Find points definitely outside of the costmap so we won't transform them.
  auto transformation_end = std::find_if(
    transformation_begin, end(global_plan_.poses),
    [&](const auto & global_plan_pose) {
      return euclidean_distance(robot_pose, global_plan_pose) > max_transform_dist;
    });

  // Lambda to transform a PoseStamped from global frame to local
  auto transformGlobalPoseToLocal = [&](const auto & global_plan_pose) {
      geometry_msgs::msg::PoseStamped stamped_pose, transformed_pose;
      stamped_pose.header.frame_id = global_plan_.header.frame_id;
      stamped_pose.header.stamp = robot_pose.header.stamp;
      stamped_pose.pose = global_plan_pose.pose;
      transformPose(costmap_ros_->getBaseFrameID(), stamped_pose, transformed_pose);
      return transformed_pose;
    };

  // Transform the near part of the global plan into the robot's frame of reference.
  nav_msgs::msg::Path transformed_plan;
  std::transform(
    transformation_begin, transformation_end,
    std::back_inserter(transformed_plan.poses),
    transformGlobalPoseToLocal);
  transformed_plan.header.frame_id = costmap_ros_->getBaseFrameID();
  transformed_plan.header.stamp = robot_pose.header.stamp;

  // Remove the portion of the global plan that we've already passed so we don't
  // process it on the next iteration (this is called path pruning)
  global_plan_.poses.erase(begin(global_plan_.poses), transformation_begin);
  global_path_pub_->publish(transformed_plan);

  if (transformed_plan.poses.empty()) {
    throw nav2_core::PlannerException("Resulting plan has 0 poses in it.");
  }

  return transformed_plan;
}

double RegulatedPurePursuitController::findDirectionChange(
  const nav_msgs::msg::Path & transformed_plan)
{
  // Iterating through the global path to determine the position of the cusp
  for (unsigned int pose_id = 1; pose_id < transformed_plan.poses.size() - 1; ++pose_id) {
    // We have two vectors for the dot product OA and AB. Determining the vectors.
    double oa_x = transformed_plan.poses[pose_id].pose.position.x -
      transformed_plan.poses[pose_id - 1].pose.position.x;
    double oa_y = transformed_plan.poses[pose_id].pose.position.y -
      transformed_plan.poses[pose_id - 1].pose.position.y;
    double ab_x = transformed_plan.poses[pose_id + 1].pose.position.x -
      transformed_plan.poses[pose_id].pose.position.x;
    double ab_y = transformed_plan.poses[pose_id + 1].pose.position.y -
      transformed_plan.poses[pose_id].pose.position.y;

    /* Checking for the existance of cusp, in the path, using the dot product
    and determine it's distance from the robot. If there is no cusp in the path,
    then just determine the distance to the goal location. */
    if ( (oa_x * ab_x) + (oa_y * ab_y) < 0.0) {
<<<<<<< HEAD
      // returning the distance if there is a cusp
      return hypot(
        transformed_plan.poses[pose_id].pose.position.x,
        transformed_plan.poses[pose_id].pose.position.y);
=======
      return pose_id;
      // returning the distance if there is a cusp
      // return hypot(
      //   transformed_plan.poses[pose_id].pose.position.x,
      //   transformed_plan.poses[pose_id].pose.position.y);
>>>>>>> ec09313c
    }
  }

  return -1.0;
}

double
RegulatedPurePursuitController::orientedPoseDistance(
  const geometry_msgs::msg::PoseStamped & pose1,
  const geometry_msgs::msg::PoseStamped & pose2)
{
  double dx = pose1.pose.position.x - pose2.pose.position.x;
  double dy = pose1.pose.position.y - pose2.pose.position.y;
  tf2::Quaternion q1;
  tf2::convert(pose1.pose.orientation, q1);
  tf2::Quaternion q2;
  tf2::convert(pose2.pose.orientation, q2);
  double da = angular_distance_weight_ * std::abs(q1.angleShortestPath(q2));
  return std::sqrt(dx * dx + dy * dy + da * da);
}

bool RegulatedPurePursuitController::transformPose(
  const std::string frame,
  const geometry_msgs::msg::PoseStamped & in_pose,
  geometry_msgs::msg::PoseStamped & out_pose) const
{
  if (in_pose.header.frame_id == frame) {
    out_pose = in_pose;
    return true;
  }

  try {
    tf_->transform(in_pose, out_pose, frame, transform_tolerance_);
    out_pose.header.frame_id = frame;
    return true;
  } catch (tf2::TransformException & ex) {
    RCLCPP_ERROR(logger_, "Exception in transformPose: %s", ex.what());
  }
  return false;
}


rcl_interfaces::msg::SetParametersResult
RegulatedPurePursuitController::dynamicParametersCallback(
  std::vector<rclcpp::Parameter> parameters)
{
  rcl_interfaces::msg::SetParametersResult result;
  std::lock_guard<std::mutex> lock_reinit(mutex_);

  for (auto parameter : parameters) {
    const auto & type = parameter.get_type();
    const auto & name = parameter.get_name();

    if (type == ParameterType::PARAMETER_DOUBLE) {
      if (name == plugin_name_ + ".inflation_cost_scaling_factor") {
        if (parameter.as_double() <= 0.0) {
          RCLCPP_WARN(
            logger_, "The value inflation_cost_scaling_factor is incorrectly set, "
            "it should be >0. Ignoring parameter update.");
          continue;
        }
        inflation_cost_scaling_factor_ = parameter.as_double();
      } else if (name == plugin_name_ + ".desired_linear_vel") {
        desired_linear_vel_ = parameter.as_double();
        base_desired_linear_vel_ = parameter.as_double();
      } else if (name == plugin_name_ + ".lookahead_dist") {
        lookahead_dist_ = parameter.as_double();
      } else if (name == plugin_name_ + ".max_lookahead_dist") {
        max_lookahead_dist_ = parameter.as_double();
      } else if (name == plugin_name_ + ".min_lookahead_dist") {
        min_lookahead_dist_ = parameter.as_double();
      } else if (name == plugin_name_ + ".lookahead_time") {
        lookahead_time_ = parameter.as_double();
      } else if (name == plugin_name_ + ".rotate_to_heading_angular_vel") {
        rotate_to_heading_angular_vel_ = parameter.as_double();
      } else if (name == plugin_name_ + ".min_approach_linear_velocity") {
        min_approach_linear_velocity_ = parameter.as_double();
      } else if (name == plugin_name_ + ".max_allowed_time_to_collision_up_to_carrot") {
        max_allowed_time_to_collision_up_to_carrot_ = parameter.as_double();
      } else if (name == plugin_name_ + ".cost_scaling_dist") {
        cost_scaling_dist_ = parameter.as_double();
      } else if (name == plugin_name_ + ".cost_scaling_gain") {
        cost_scaling_gain_ = parameter.as_double();
      } else if (name == plugin_name_ + ".regulated_linear_scaling_min_radius") {
        regulated_linear_scaling_min_radius_ = parameter.as_double();
      } else if (name == plugin_name_ + ".transform_tolerance") {
        double transform_tolerance = parameter.as_double();
        transform_tolerance_ = tf2::durationFromSec(transform_tolerance);
      } else if (name == plugin_name_ + ".regulated_linear_scaling_min_speed") {
        regulated_linear_scaling_min_speed_ = parameter.as_double();
      } else if (name == plugin_name_ + ".max_angular_accel") {
        max_angular_accel_ = parameter.as_double();
      } else if (name == plugin_name_ + ".rotate_to_heading_min_angle") {
        rotate_to_heading_min_angle_ = parameter.as_double();
      }
    } else if (type == ParameterType::PARAMETER_BOOL) {
      if (name == plugin_name_ + ".use_velocity_scaled_lookahead_dist") {
        use_velocity_scaled_lookahead_dist_ = parameter.as_bool();
      } else if (name == plugin_name_ + ".use_regulated_linear_velocity_scaling") {
        use_regulated_linear_velocity_scaling_ = parameter.as_bool();
      } else if (name == plugin_name_ + ".use_cost_regulated_linear_velocity_scaling") {
        use_cost_regulated_linear_velocity_scaling_ = parameter.as_bool();
      } else if (name == plugin_name_ + ".use_rotate_to_heading") {
        if (parameter.as_bool() && allow_reversing_) {
          RCLCPP_WARN(
            logger_, "Both use_rotate_to_heading and allow_reversing "
            "parameter cannot be set to true. Rejecting parameter update.");
          continue;
        }
        use_rotate_to_heading_ = parameter.as_bool();
      } else if (name == plugin_name_ + ".allow_reversing") {
        if (use_rotate_to_heading_ && parameter.as_bool()) {
          RCLCPP_WARN(
            logger_, "Both use_rotate_to_heading and allow_reversing "
            "parameter cannot be set to true. Rejecting parameter update.");
          continue;
        }
        allow_reversing_ = parameter.as_bool();
      }
    }
  }

  result.successful = true;
  return result;
}

}  // namespace nav2_regulated_pure_pursuit_controller

// Register this controller as a nav2_core plugin
PLUGINLIB_EXPORT_CLASS(
  nav2_regulated_pure_pursuit_controller::RegulatedPurePursuitController,
  nav2_core::Controller)<|MERGE_RESOLUTION|>--- conflicted
+++ resolved
@@ -280,11 +280,7 @@
   // Check for reverse driving
   if (allow_reversing_) {
     // Cusp check
-<<<<<<< HEAD
-    double dist_to_direction_change = findDirectionChange(transformed_plan);
-=======
     dir_change_index = findDirectionChange(transformed_plan);
->>>>>>> ec09313c
 
     // // if the lookahead distance is further than the cusp, use the cusp distance instead
     // if (dist_to_direction_change < lookahead_dist) {
@@ -730,18 +726,11 @@
     and determine it's distance from the robot. If there is no cusp in the path,
     then just determine the distance to the goal location. */
     if ( (oa_x * ab_x) + (oa_y * ab_y) < 0.0) {
-<<<<<<< HEAD
-      // returning the distance if there is a cusp
-      return hypot(
-        transformed_plan.poses[pose_id].pose.position.x,
-        transformed_plan.poses[pose_id].pose.position.y);
-=======
       return pose_id;
       // returning the distance if there is a cusp
       // return hypot(
       //   transformed_plan.poses[pose_id].pose.position.x,
       //   transformed_plan.poses[pose_id].pose.position.y);
->>>>>>> ec09313c
     }
   }
 
