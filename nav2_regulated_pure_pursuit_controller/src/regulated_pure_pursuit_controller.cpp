// Copyright (c) 2020 Shrijit Singh
// Copyright (c) 2020 Samsung Research America
//
// Licensed under the Apache License, Version 2.0 (the "License");
// you may not use this file except in compliance with the License.
// You may obtain a copy of the License at
//
//     http://www.apache.org/licenses/LICENSE-2.0
//
// Unless required by applicable law or agreed to in writing, software
// distributed under the License is distributed on an "AS IS" BASIS,
// WITHOUT WARRANTIES OR CONDITIONS OF ANY KIND, either express or implied.
// See the License for the specific language governing permissions and
// limitations under the License.

#include <algorithm>
#include <string>
#include <limits>
#include <memory>
#include <vector>
#include <utility>

#include "nav2_regulated_pure_pursuit_controller/regulated_pure_pursuit_controller.hpp"
#include "nav2_core/controller_exceptions.hpp"
#include "nav2_util/node_utils.hpp"
#include "nav2_util/geometry_utils.hpp"
#include "nav2_costmap_2d/costmap_filters/filter_values.hpp"

using std::hypot;
using std::min;
using std::max;
using std::abs;
using namespace nav2_costmap_2d;  // NOLINT

namespace nav2_regulated_pure_pursuit_controller
{

void RegulatedPurePursuitController::configure(
  const rclcpp_lifecycle::LifecycleNode::WeakPtr & parent,
  std::string name, std::shared_ptr<tf2_ros::Buffer> tf,
  std::shared_ptr<nav2_costmap_2d::Costmap2DROS> costmap_ros)
{
  auto node = parent.lock();
  node_ = parent;
  if (!node) {
    throw nav2_core::ControllerException("Unable to lock node!");
  }

  costmap_ros_ = costmap_ros;
  costmap_ = costmap_ros_->getCostmap();
  tf_ = tf;
  plugin_name_ = name;
  logger_ = node->get_logger();

  // Handles storage and dynamic configuration of parameters.
  // Returns pointer to data current param settings.
  param_handler_ = std::make_unique<ParameterHandler>(
    node, plugin_name_, logger_, costmap_->getSizeInMetersX());
  params_ = param_handler_->getParams();

  // Handles global path transformations
  path_handler_ = std::make_unique<PathHandler>(
    tf2::durationFromSec(params_->transform_tolerance), tf_, costmap_ros_);

  // Checks for imminent collisions
  collision_checker_ = std::make_unique<CollisionChecker>(node, costmap_ros_, params_);

  double control_frequency = 20.0;
  goal_dist_tol_ = 0.25;  // reasonable default before first update

<<<<<<< HEAD
  declare_parameter_if_not_declared(
    node, plugin_name_ + ".desired_linear_vel", rclcpp::ParameterValue(0.5));
  declare_parameter_if_not_declared(
    node, plugin_name_ + ".max_angular_vel", rclcpp::ParameterValue(0.5));
  declare_parameter_if_not_declared(
    node, plugin_name_ + ".lookahead_dist", rclcpp::ParameterValue(0.6));
  declare_parameter_if_not_declared(
    node, plugin_name_ + ".min_lookahead_dist", rclcpp::ParameterValue(0.3));
  declare_parameter_if_not_declared(
    node, plugin_name_ + ".max_lookahead_dist", rclcpp::ParameterValue(0.9));
  declare_parameter_if_not_declared(
    node, plugin_name_ + ".lookahead_time", rclcpp::ParameterValue(1.5));
  declare_parameter_if_not_declared(
    node, plugin_name_ + ".rotate_to_heading_angular_vel", rclcpp::ParameterValue(1.8));
  declare_parameter_if_not_declared(
    node, plugin_name_ + ".transform_tolerance", rclcpp::ParameterValue(0.1));
  declare_parameter_if_not_declared(
    node, plugin_name_ + ".use_velocity_scaled_lookahead_dist",
    rclcpp::ParameterValue(false));
  declare_parameter_if_not_declared(
    node, plugin_name_ + ".min_approach_linear_velocity", rclcpp::ParameterValue(0.05));
  declare_parameter_if_not_declared(
    node, plugin_name_ + ".approach_velocity_scaling_dist",
    rclcpp::ParameterValue(0.6));
  declare_parameter_if_not_declared(
    node, plugin_name_ + ".max_allowed_time_to_collision_up_to_carrot",
    rclcpp::ParameterValue(1.0));
  declare_parameter_if_not_declared(
    node, plugin_name_ + ".use_collision_detection",
    rclcpp::ParameterValue(true));
  declare_parameter_if_not_declared(
    node, plugin_name_ + ".use_regulated_linear_velocity_scaling", rclcpp::ParameterValue(true));
  declare_parameter_if_not_declared(
    node, plugin_name_ + ".use_cost_regulated_linear_velocity_scaling",
    rclcpp::ParameterValue(true));
  declare_parameter_if_not_declared(
    node, plugin_name_ + ".cost_scaling_dist", rclcpp::ParameterValue(0.6));
  declare_parameter_if_not_declared(
    node, plugin_name_ + ".cost_scaling_gain", rclcpp::ParameterValue(1.0));
  declare_parameter_if_not_declared(
    node, plugin_name_ + ".inflation_cost_scaling_factor", rclcpp::ParameterValue(3.0));
  declare_parameter_if_not_declared(
    node, plugin_name_ + ".regulated_linear_scaling_min_radius", rclcpp::ParameterValue(0.90));
  declare_parameter_if_not_declared(
    node, plugin_name_ + ".regulated_linear_scaling_min_speed", rclcpp::ParameterValue(0.25));
  declare_parameter_if_not_declared(
    node, plugin_name_ + ".use_rotate_to_heading", rclcpp::ParameterValue(true));
  declare_parameter_if_not_declared(
    node, plugin_name_ + ".rotate_to_heading_min_angle", rclcpp::ParameterValue(0.785));
  declare_parameter_if_not_declared(
    node, plugin_name_ + ".max_angular_accel", rclcpp::ParameterValue(3.2));
  declare_parameter_if_not_declared(
    node, plugin_name_ + ".allow_reversing", rclcpp::ParameterValue(false));
  declare_parameter_if_not_declared(
    node, plugin_name_ + ".max_robot_pose_search_dist",
    rclcpp::ParameterValue(getCostmapMaxExtent()));
  declare_parameter_if_not_declared(
    node, plugin_name_ + ".use_interpolation",
    rclcpp::ParameterValue(true));
  declare_parameter_if_not_declared(
    node, plugin_name_ + ".use_path_orientations", rclcpp::ParameterValue(false));
  declare_parameter_if_not_declared(
    node, plugin_name_ + ".angular_distance_weight", rclcpp::ParameterValue(0.2));

  node->get_parameter(plugin_name_ + ".desired_linear_vel", desired_linear_vel_);
  base_desired_linear_vel_ = desired_linear_vel_;
  node->get_parameter(plugin_name_ + ".max_angular_vel", max_angular_vel_);
  node->get_parameter(plugin_name_ + ".lookahead_dist", lookahead_dist_);
  node->get_parameter(plugin_name_ + ".min_lookahead_dist", min_lookahead_dist_);
  node->get_parameter(plugin_name_ + ".max_lookahead_dist", max_lookahead_dist_);
  node->get_parameter(plugin_name_ + ".lookahead_time", lookahead_time_);
  node->get_parameter(
    plugin_name_ + ".rotate_to_heading_angular_vel",
    rotate_to_heading_angular_vel_);
  node->get_parameter(plugin_name_ + ".transform_tolerance", transform_tolerance);
  node->get_parameter(
    plugin_name_ + ".use_velocity_scaled_lookahead_dist",
    use_velocity_scaled_lookahead_dist_);
  node->get_parameter(
    plugin_name_ + ".min_approach_linear_velocity",
    min_approach_linear_velocity_);
  node->get_parameter(
    plugin_name_ + ".approach_velocity_scaling_dist",
    approach_velocity_scaling_dist_);
  if (approach_velocity_scaling_dist_ > costmap_->getSizeInMetersX() / 2.0) {
    RCLCPP_WARN(
      logger_, "approach_velocity_scaling_dist is larger than forward costmap extent, "
      "leading to permanent slowdown");
  }
  node->get_parameter(
    plugin_name_ + ".max_allowed_time_to_collision_up_to_carrot",
    max_allowed_time_to_collision_up_to_carrot_);
  node->get_parameter(
    plugin_name_ + ".use_collision_detection",
    use_collision_detection_);
  node->get_parameter(
    plugin_name_ + ".use_regulated_linear_velocity_scaling",
    use_regulated_linear_velocity_scaling_);
  node->get_parameter(
    plugin_name_ + ".use_cost_regulated_linear_velocity_scaling",
    use_cost_regulated_linear_velocity_scaling_);
  node->get_parameter(plugin_name_ + ".cost_scaling_dist", cost_scaling_dist_);
  node->get_parameter(plugin_name_ + ".cost_scaling_gain", cost_scaling_gain_);
  node->get_parameter(
    plugin_name_ + ".inflation_cost_scaling_factor",
    inflation_cost_scaling_factor_);
  node->get_parameter(
    plugin_name_ + ".regulated_linear_scaling_min_radius",
    regulated_linear_scaling_min_radius_);
  node->get_parameter(
    plugin_name_ + ".regulated_linear_scaling_min_speed",
    regulated_linear_scaling_min_speed_);
  node->get_parameter(plugin_name_ + ".use_rotate_to_heading", use_rotate_to_heading_);
  node->get_parameter(plugin_name_ + ".rotate_to_heading_min_angle", rotate_to_heading_min_angle_);
  node->get_parameter(plugin_name_ + ".max_angular_accel", max_angular_accel_);
  node->get_parameter(plugin_name_ + ".allow_reversing", allow_reversing_);
  node->get_parameter(plugin_name_ + ".use_path_orientations", use_path_orientations_);
  node->get_parameter(plugin_name_ + ".angular_distance_weight", angular_distance_weight_);
=======
>>>>>>> 3a258a6e
  node->get_parameter("controller_frequency", control_frequency);
  control_duration_ = 1.0 / control_frequency;

  global_path_pub_ = node->create_publisher<nav_msgs::msg::Path>("received_global_plan", 1);
  carrot_pub_ = node->create_publisher<geometry_msgs::msg::PointStamped>("lookahead_point", 1);
}

void RegulatedPurePursuitController::cleanup()
{
  RCLCPP_INFO(
    logger_,
    "Cleaning up controller: %s of type"
    " regulated_pure_pursuit_controller::RegulatedPurePursuitController",
    plugin_name_.c_str());
  global_path_pub_.reset();
  carrot_pub_.reset();
}

void RegulatedPurePursuitController::activate()
{
  RCLCPP_INFO(
    logger_,
    "Activating controller: %s of type "
    "regulated_pure_pursuit_controller::RegulatedPurePursuitController",
    plugin_name_.c_str());
  global_path_pub_->on_activate();
  carrot_pub_->on_activate();
}

void RegulatedPurePursuitController::deactivate()
{
  RCLCPP_INFO(
    logger_,
    "Deactivating controller: %s of type "
    "regulated_pure_pursuit_controller::RegulatedPurePursuitController",
    plugin_name_.c_str());
  global_path_pub_->on_deactivate();
  carrot_pub_->on_deactivate();
}

std::unique_ptr<geometry_msgs::msg::PointStamped> RegulatedPurePursuitController::createCarrotMsg(
  const geometry_msgs::msg::PoseStamped & carrot_pose)
{
  auto carrot_msg = std::make_unique<geometry_msgs::msg::PointStamped>();
  carrot_msg->header = carrot_pose.header;
  carrot_msg->point.x = carrot_pose.pose.position.x;
  carrot_msg->point.y = carrot_pose.pose.position.y;
  carrot_msg->point.z = 0.01;  // publish right over map to stand out
  return carrot_msg;
}

double RegulatedPurePursuitController::getLookAheadDistance(
  const geometry_msgs::msg::Twist & speed)
{
  // If using velocity-scaled look ahead distances, find and clamp the dist
  // Else, use the static look ahead distance
  double lookahead_dist = params_->lookahead_dist;
  if (params_->use_velocity_scaled_lookahead_dist) {
    lookahead_dist = fabs(speed.linear.x) * params_->lookahead_time;
    lookahead_dist = std::clamp(
      lookahead_dist, params_->min_lookahead_dist, params_->max_lookahead_dist);
  }

  return lookahead_dist;
}

double calculateCurvature(geometry_msgs::msg::Point lookahead_point)
{
  // Find distance^2 to look ahead point (carrot) in robot base frame
  // This is the chord length of the circle
  const double carrot_dist2 =
    (lookahead_point.x * lookahead_point.x) +
    (lookahead_point.y * lookahead_point.y);

  // Find curvature of circle (k = 1 / R)
  if (carrot_dist2 > 0.001) {
    return 2.0 * lookahead_point.y / carrot_dist2;
  } else {
    return 0.0;
  }
}

geometry_msgs::msg::TwistStamped RegulatedPurePursuitController::computeVelocityCommands(
  const geometry_msgs::msg::PoseStamped & pose,
  const geometry_msgs::msg::Twist & speed,
  nav2_core::GoalChecker * goal_checker)
{
  std::lock_guard<std::mutex> lock_reinit(param_handler_->getMutex());

  // Update for the current goal checker's state
  geometry_msgs::msg::Pose pose_tolerance;
  geometry_msgs::msg::Twist vel_tolerance;
  if (!goal_checker->getTolerances(pose_tolerance, vel_tolerance)) {
    RCLCPP_WARN(logger_, "Unable to retrieve goal checker's tolerances!");
  } else {
    goal_dist_tol_ = pose_tolerance.position.x;
  }

  // Transform path to robot base frame
  auto transformed_plan = path_handler_->transformGlobalPlan(
    pose, params_->max_robot_pose_search_dist);
  global_path_pub_->publish(transformed_plan);

  // Find look ahead distance and point on path and publish
  double lookahead_dist = getLookAheadDistance(speed);

  int dir_change_index = -1;
  // Check for reverse driving
  if (params_->allow_reversing) {
    // Cusp check
<<<<<<< HEAD
    dir_change_index = findVelocitySignChange(transformed_plan);
=======
    const double dist_to_cusp = findVelocitySignChange(transformed_plan);
>>>>>>> 3a258a6e

    // double dist_to_cusp = findVelocitySignChange(pose);

    // // if the lookahead distance is further than the cusp, use the cusp distance instead
    // if (dist_to_cusp < lookahead_dist) {
    //   lookahead_dist = dist_to_cusp;
    // }
  }

<<<<<<< HEAD
  bool reversing;
  auto carrot_pose = getLookAheadPoint(lookahead_dist, transformed_plan, dir_change_index, reversing);
=======
  // Get the particular point on the path at the lookahead distance
  auto carrot_pose = getLookAheadPoint(lookahead_dist, transformed_plan);
>>>>>>> 3a258a6e
  carrot_pub_->publish(createCarrotMsg(carrot_pose));

  double linear_vel, angular_vel;

  double lookahead_curvature = calculateCurvature(carrot_pose.pose.position);

  double regulation_curvature = lookahead_curvature;
  if (params_->use_fixed_curvature_lookahead) {
    auto curvature_lookahead_pose = getLookAheadPoint(
      params_->curvature_lookahead_dist,
      transformed_plan);
    regulation_curvature = calculateCurvature(curvature_lookahead_pose.pose.position);
  }

  // Setting the velocity direction
<<<<<<< HEAD
  double sign = allow_reversing_ && reversing ? -1.0 : 1.0;
=======
  double sign = 1.0;
  if (params_->allow_reversing) {
    sign = carrot_pose.pose.position.x >= 0.0 ? 1.0 : -1.0;
  }
>>>>>>> 3a258a6e

  linear_vel = params_->desired_linear_vel;

  // Make sure we're in compliance with basic constraints
  double angle_to_heading;
  if (shouldRotateToGoalHeading(carrot_pose)) {
    double angle_to_goal = tf2::getYaw(transformed_plan.poses.back().pose.orientation);
    rotateToHeading(linear_vel, angular_vel, angle_to_goal, speed);
  } else if (shouldRotateToPath(carrot_pose, angle_to_heading)) {
    rotateToHeading(linear_vel, angular_vel, angle_to_heading, speed);
  } else {
    applyConstraints(
      regulation_curvature, speed,
      collision_checker_->costAtPose(pose.pose.position.x, pose.pose.position.y), transformed_plan,
      linear_vel, sign);

<<<<<<< HEAD
    if (carrot_dist2 < goal_dist_tol_*0.8) {
      // Rotate to goal heading
      tf2::Quaternion q;
      tf2::fromMsg(carrot_pose.pose.orientation, q);
      double angle = q.getAngle() * (q.getZ() >= 0 ? 1.0 : -1.0);
      angular_vel = max_angular_vel_ * (angle < 0.0 ? -1.0 : 1.0);
    } else {
      // Apply curvature to angular velocity after constraining linear velocity
      angular_vel = curvature * linear_vel;
      if (std::abs(angular_vel) > max_angular_vel_) {
        linear_vel *= max_angular_vel_ / std::abs(angular_vel);
        angular_vel = max_angular_vel_ * (angular_vel < 0.0 ? -1.0 : 1.0);
      }
    }

=======
    // Apply curvature to angular velocity after constraining linear velocity
    angular_vel = linear_vel * lookahead_curvature;
>>>>>>> 3a258a6e
  }

  // Collision checking on this velocity heading
  const double & carrot_dist = hypot(carrot_pose.pose.position.x, carrot_pose.pose.position.y);
  if (params_->use_collision_detection &&
    collision_checker_->isCollisionImminent(pose, linear_vel, angular_vel, carrot_dist))
  {
    throw nav2_core::NoValidControl("RegulatedPurePursuitController detected collision ahead!");
  }

  // populate and return message
  geometry_msgs::msg::TwistStamped cmd_vel;
  cmd_vel.header = pose.header;
  cmd_vel.twist.linear.x = linear_vel;
  cmd_vel.twist.angular.z = angular_vel;
  return cmd_vel;
}

bool RegulatedPurePursuitController::shouldRotateToPath(
  const geometry_msgs::msg::PoseStamped & carrot_pose, double & angle_to_path)
{
  // Whether we should rotate robot to rough path heading
  angle_to_path = atan2(carrot_pose.pose.position.y, carrot_pose.pose.position.x);
  return params_->use_rotate_to_heading &&
         fabs(angle_to_path) > params_->rotate_to_heading_min_angle;
}

bool RegulatedPurePursuitController::shouldRotateToGoalHeading(
  const geometry_msgs::msg::PoseStamped & carrot_pose)
{
  // Whether we should rotate robot to goal heading
  double dist_to_goal = std::hypot(carrot_pose.pose.position.x, carrot_pose.pose.position.y);
  return params_->use_rotate_to_heading && dist_to_goal < goal_dist_tol_;
}

void RegulatedPurePursuitController::rotateToHeading(
  double & linear_vel, double & angular_vel,
  const double & angle_to_path, const geometry_msgs::msg::Twist & curr_speed)
{
  // Rotate in place using max angular velocity / acceleration possible
  linear_vel = 0.0;
  const double sign = angle_to_path > 0.0 ? 1.0 : -1.0;
  angular_vel = sign * params_->rotate_to_heading_angular_vel;

  const double & dt = control_duration_;
  const double min_feasible_angular_speed = curr_speed.angular.z - params_->max_angular_accel * dt;
  const double max_feasible_angular_speed = curr_speed.angular.z + params_->max_angular_accel * dt;
  angular_vel = std::clamp(angular_vel, min_feasible_angular_speed, max_feasible_angular_speed);
}

geometry_msgs::msg::Point RegulatedPurePursuitController::circleSegmentIntersection(
  const geometry_msgs::msg::Point & p1,
  const geometry_msgs::msg::Point & p2,
  double r)
{
  // Formula for intersection of a line with a circle centered at the origin,
  // modified to always return the point that is on the segment between the two points.
  // https://mathworld.wolfram.com/Circle-LineIntersection.html
  // This works because the poses are transformed into the robot frame.
  // This can be derived from solving the system of equations of a line and a circle
  // which results in something that is just a reformulation of the quadratic formula.
  // Interactive illustration in doc/circle-segment-intersection.ipynb as well as at
  // https://www.desmos.com/calculator/td5cwbuocd
  double x1 = p1.x;
  double x2 = p2.x;
  double y1 = p1.y;
  double y2 = p2.y;

  double dx = x2 - x1;
  double dy = y2 - y1;
  double dr2 = dx * dx + dy * dy;
  double D = x1 * y2 - x2 * y1;

  // Augmentation to only return point within segment
  double d1 = x1 * x1 + y1 * y1;
  double d2 = x2 * x2 + y2 * y2;
  double dd = d2 - d1;

  geometry_msgs::msg::Point p;
  double sqrt_term = std::sqrt(r * r * dr2 - D * D);
  p.x = (D * dy + std::copysign(1.0, dd) * dx * sqrt_term) / dr2;
  p.y = (-D * dx + std::copysign(1.0, dd) * dy * sqrt_term) / dr2;
  return p;
}

geometry_msgs::msg::PoseStamped RegulatedPurePursuitController::getLookAheadPoint(
  const double & lookahead_dist,
  const nav_msgs::msg::Path & transformed_plan,
  const int & dir_change_index,
  bool & reversing)
{
  // Find the first pose which is at a distance greater than the lookahead distance
  auto goal_pose_it = std::find_if(
    transformed_plan.poses.begin(), transformed_plan.poses.end(), [&](const auto & ps) {
      return hypot(ps.pose.position.x, ps.pose.position.y) >= lookahead_dist;
    });
  if (dir_change_index != -1) {
    auto dir_change_it = transformed_plan.poses.begin() + dir_change_index;
    if (hypot(dir_change_it->pose.position.x, dir_change_it->pose.position.y) <= lookahead_dist)
      goal_pose_it = dir_change_it;
  }
  // If the no pose is not far enough, take the last pose
  if (goal_pose_it == transformed_plan.poses.end()) {
    goal_pose_it = std::prev(transformed_plan.poses.end());
  } else if (params_->use_interpolation && goal_pose_it != transformed_plan.poses.begin()) {
    // Find the point on the line segment between the two poses
    // that is exactly the lookahead distance away from the robot pose (the origin)
    // This can be found with a closed form for the intersection of a segment and a circle
    // Because of the way we did the std::find_if, prev_pose is guaranteed to be inside the circle,
    // and goal_pose is guaranteed to be outside the circle.
    auto prev_pose_it = std::prev(goal_pose_it);
    auto point = circleSegmentIntersection(
      prev_pose_it->pose.position,
      goal_pose_it->pose.position, lookahead_dist);
    geometry_msgs::msg::PoseStamped pose;
    pose.header.frame_id = prev_pose_it->header.frame_id;
    pose.header.stamp = goal_pose_it->header.stamp;
    pose.pose.position = point;
    return pose;
  }

  if (!use_path_orientations_) {
    reversing = goal_pose_it->pose.position.x < 0.0;
  } else {
    // compare pose orientation with movement vector
    geometry_msgs::msg::Vector3 mvmt_vec;
    if (goal_pose_it == transformed_plan.poses.begin()) {
      mvmt_vec.x = goal_pose_it->pose.position.x;
      mvmt_vec.y = goal_pose_it->pose.position.y;
    }
    else {
      // take previous segment instead of next to preserve consistent movement before cusp
      auto prev_pose_it = std::prev(goal_pose_it);
      mvmt_vec.x = goal_pose_it->pose.position.x - prev_pose_it->pose.position.x;
      mvmt_vec.y = goal_pose_it->pose.position.y - prev_pose_it->pose.position.y;
    }

    tf2::Quaternion q;
    tf2::fromMsg(goal_pose_it->pose.orientation, q);
    double angle = q.getAngle() * (q.getZ() >= 0 ? 1.0 : -1.0);
    geometry_msgs::msg::Vector3 ori_vec;
    ori_vec.x = cos(angle);
    ori_vec.y = sin(angle);

    reversing = (ori_vec.x * mvmt_vec.x) + (ori_vec.y * mvmt_vec.y) < 0.0;
  }

  return *goal_pose_it;
}

void RegulatedPurePursuitController::applyConstraints(
  const double & curvature, const geometry_msgs::msg::Twist & /*curr_speed*/,
  const double & pose_cost, const nav_msgs::msg::Path & path, double & linear_vel, double & sign)
{
  double curvature_vel = linear_vel, cost_vel = linear_vel;

  // limit the linear velocity by curvature
  if (params_->use_regulated_linear_velocity_scaling) {
    curvature_vel = heuristics::curvatureConstraint(
      linear_vel, curvature, params_->regulated_linear_scaling_min_radius);
  }

  // limit the linear velocity by proximity to obstacles
  if (params_->use_cost_regulated_linear_velocity_scaling) {
    cost_vel = heuristics::costConstraint(linear_vel, pose_cost, costmap_ros_, params_);
  }

  // Use the lowest of the 2 constraints, but above the minimum translational speed
  linear_vel = std::min(cost_vel, curvature_vel);
  linear_vel = std::max(linear_vel, params_->regulated_linear_scaling_min_speed);

  // Apply constraint to reduce speed on approach to the final goal pose
  linear_vel = heuristics::approachVelocityConstraint(
    linear_vel, path, params_->min_approach_linear_velocity,
    params_->approach_velocity_scaling_dist);

  // Limit linear velocities to be valid
  linear_vel = std::clamp(fabs(linear_vel), 0.0, params_->desired_linear_vel);
  linear_vel = sign * linear_vel;
}

void RegulatedPurePursuitController::setPlan(const nav_msgs::msg::Path & path)
{
  path_handler_->setPlan(path);
}

void RegulatedPurePursuitController::setSpeedLimit(
  const double & speed_limit,
  const bool & percentage)
{
  std::lock_guard<std::mutex> lock_reinit(param_handler_->getMutex());

  if (speed_limit == nav2_costmap_2d::NO_SPEED_LIMIT) {
    // Restore default value
    params_->desired_linear_vel = params_->base_desired_linear_vel;
  } else {
    if (percentage) {
      // Speed limit is expressed in % from maximum speed of robot
      params_->desired_linear_vel = params_->base_desired_linear_vel * speed_limit / 100.0;
    } else {
      // Speed limit is expressed in absolute value
      params_->desired_linear_vel = speed_limit;
    }
  }
}

<<<<<<< HEAD
nav_msgs::msg::Path RegulatedPurePursuitController::transformGlobalPlan(
  const geometry_msgs::msg::PoseStamped & pose)
{
  if (global_plan_.poses.empty()) {
    throw nav2_core::InvalidPath("Received plan with zero length");
  }

  // let's get the pose of the robot in the frame of the plan
  geometry_msgs::msg::PoseStamped robot_pose;
  if (!transformPose(global_plan_.header.frame_id, pose, robot_pose)) {
    throw nav2_core::ControllerTFError("Unable to transform robot pose into global plan's frame");
  }

  // We'll discard points on the plan that are outside the local costmap
  double max_costmap_extent = getCostmapMaxExtent();

  auto closest_pose_upper_bound =
    nav2_util::geometry_utils::first_after_integrated_distance(
    global_plan_.poses.begin(), global_plan_.poses.end(), max_robot_pose_search_dist_);

  // First find the closest pose on the path to the robot
  // bounded by when the path turns around (if it does) so we don't get a pose from a later
  // portion of the path
  auto transformation_begin =
    nav2_util::geometry_utils::min_by(
    global_plan_.poses.begin(), closest_pose_upper_bound,
    [&robot_pose, this](const geometry_msgs::msg::PoseStamped & ps) {
      return use_path_orientations_ ?
        orientedPoseDistance(robot_pose, ps) :
        euclidean_distance(robot_pose, ps);
    });

  // Find points up to max_transform_dist so we only transform them.
  auto transformation_end = std::find_if(
    transformation_begin, global_plan_.poses.end(),
    [&](const auto & pose) {
      return euclidean_distance(pose, robot_pose) > max_costmap_extent;
    });

  // Lambda to transform a PoseStamped from global frame to local
  auto transformGlobalPoseToLocal = [&](const auto & global_plan_pose) {
      geometry_msgs::msg::PoseStamped stamped_pose, transformed_pose;
      stamped_pose.header.frame_id = global_plan_.header.frame_id;
      stamped_pose.header.stamp = robot_pose.header.stamp;
      stamped_pose.pose = global_plan_pose.pose;
      if (!transformPose(costmap_ros_->getBaseFrameID(), stamped_pose, transformed_pose)) {
        throw nav2_core::ControllerTFError("Unable to transform plan pose into local frame");
      }
      transformed_pose.pose.position.z = 0.0;
      return transformed_pose;
    };

  // Transform the near part of the global plan into the robot's frame of reference.
  nav_msgs::msg::Path transformed_plan;
  std::transform(
    transformation_begin, transformation_end,
    std::back_inserter(transformed_plan.poses),
    transformGlobalPoseToLocal);
  transformed_plan.header.frame_id = costmap_ros_->getBaseFrameID();
  transformed_plan.header.stamp = robot_pose.header.stamp;

  // Remove the portion of the global plan that we've already passed so we don't
  // process it on the next iteration (this is called path pruning)
  global_plan_.poses.erase(begin(global_plan_.poses), transformation_begin);
  global_path_pub_->publish(transformed_plan);

  if (transformed_plan.poses.empty()) {
    throw nav2_core::InvalidPath("Resulting plan has 0 poses in it.");
  }

  return transformed_plan;
}

=======
>>>>>>> 3a258a6e
double RegulatedPurePursuitController::findVelocitySignChange(
  const nav_msgs::msg::Path & transformed_plan)
{
  // Iterating through the transformed global path to determine the position of the cusp
  for (unsigned int pose_id = 1; pose_id < transformed_plan.poses.size() - 1; ++pose_id) {
    // We have two vectors for the dot product OA and AB. Determining the vectors.
    double oa_x = transformed_plan.poses[pose_id].pose.position.x -
      transformed_plan.poses[pose_id - 1].pose.position.x;
    double oa_y = transformed_plan.poses[pose_id].pose.position.y -
      transformed_plan.poses[pose_id - 1].pose.position.y;
    double ab_x = transformed_plan.poses[pose_id + 1].pose.position.x -
      transformed_plan.poses[pose_id].pose.position.x;
    double ab_y = transformed_plan.poses[pose_id + 1].pose.position.y -
      transformed_plan.poses[pose_id].pose.position.y;

    /* Checking for the existance of cusp, in the path, using the dot product
    and determine it's distance from the robot. If there is no cusp in the path,
    then just determine the distance to the goal location. */
    if ( (oa_x * ab_x) + (oa_y * ab_y) < 0.0) {
      return pose_id;
      // returning the distance if there is a cusp
      // The transformed path is in the robots frame, so robot is at the origin
      // return hypot(
      //   transformed_plan.poses[pose_id].pose.position.x,
      //   transformed_plan.poses[pose_id].pose.position.y);
    }
  }

  return -1.0;
}

double
RegulatedPurePursuitController::orientedPoseDistance(
  const geometry_msgs::msg::PoseStamped & pose1,
  const geometry_msgs::msg::PoseStamped & pose2)
{
  double dx = pose1.pose.position.x - pose2.pose.position.x;
  double dy = pose1.pose.position.y - pose2.pose.position.y;
  tf2::Quaternion q1;
  tf2::convert(pose1.pose.orientation, q1);
  tf2::Quaternion q2;
  tf2::convert(pose2.pose.orientation, q2);
  double da = angular_distance_weight_ * std::abs(q1.angleShortestPath(q2));
  return std::sqrt(dx * dx + dy * dy + da * da);
}
}  // namespace nav2_regulated_pure_pursuit_controller

// Register this controller as a nav2_core plugin
PLUGINLIB_EXPORT_CLASS(
  nav2_regulated_pure_pursuit_controller::RegulatedPurePursuitController,
  nav2_core::Controller)<|MERGE_RESOLUTION|>--- conflicted
+++ resolved
@@ -68,127 +68,6 @@
   double control_frequency = 20.0;
   goal_dist_tol_ = 0.25;  // reasonable default before first update
 
-<<<<<<< HEAD
-  declare_parameter_if_not_declared(
-    node, plugin_name_ + ".desired_linear_vel", rclcpp::ParameterValue(0.5));
-  declare_parameter_if_not_declared(
-    node, plugin_name_ + ".max_angular_vel", rclcpp::ParameterValue(0.5));
-  declare_parameter_if_not_declared(
-    node, plugin_name_ + ".lookahead_dist", rclcpp::ParameterValue(0.6));
-  declare_parameter_if_not_declared(
-    node, plugin_name_ + ".min_lookahead_dist", rclcpp::ParameterValue(0.3));
-  declare_parameter_if_not_declared(
-    node, plugin_name_ + ".max_lookahead_dist", rclcpp::ParameterValue(0.9));
-  declare_parameter_if_not_declared(
-    node, plugin_name_ + ".lookahead_time", rclcpp::ParameterValue(1.5));
-  declare_parameter_if_not_declared(
-    node, plugin_name_ + ".rotate_to_heading_angular_vel", rclcpp::ParameterValue(1.8));
-  declare_parameter_if_not_declared(
-    node, plugin_name_ + ".transform_tolerance", rclcpp::ParameterValue(0.1));
-  declare_parameter_if_not_declared(
-    node, plugin_name_ + ".use_velocity_scaled_lookahead_dist",
-    rclcpp::ParameterValue(false));
-  declare_parameter_if_not_declared(
-    node, plugin_name_ + ".min_approach_linear_velocity", rclcpp::ParameterValue(0.05));
-  declare_parameter_if_not_declared(
-    node, plugin_name_ + ".approach_velocity_scaling_dist",
-    rclcpp::ParameterValue(0.6));
-  declare_parameter_if_not_declared(
-    node, plugin_name_ + ".max_allowed_time_to_collision_up_to_carrot",
-    rclcpp::ParameterValue(1.0));
-  declare_parameter_if_not_declared(
-    node, plugin_name_ + ".use_collision_detection",
-    rclcpp::ParameterValue(true));
-  declare_parameter_if_not_declared(
-    node, plugin_name_ + ".use_regulated_linear_velocity_scaling", rclcpp::ParameterValue(true));
-  declare_parameter_if_not_declared(
-    node, plugin_name_ + ".use_cost_regulated_linear_velocity_scaling",
-    rclcpp::ParameterValue(true));
-  declare_parameter_if_not_declared(
-    node, plugin_name_ + ".cost_scaling_dist", rclcpp::ParameterValue(0.6));
-  declare_parameter_if_not_declared(
-    node, plugin_name_ + ".cost_scaling_gain", rclcpp::ParameterValue(1.0));
-  declare_parameter_if_not_declared(
-    node, plugin_name_ + ".inflation_cost_scaling_factor", rclcpp::ParameterValue(3.0));
-  declare_parameter_if_not_declared(
-    node, plugin_name_ + ".regulated_linear_scaling_min_radius", rclcpp::ParameterValue(0.90));
-  declare_parameter_if_not_declared(
-    node, plugin_name_ + ".regulated_linear_scaling_min_speed", rclcpp::ParameterValue(0.25));
-  declare_parameter_if_not_declared(
-    node, plugin_name_ + ".use_rotate_to_heading", rclcpp::ParameterValue(true));
-  declare_parameter_if_not_declared(
-    node, plugin_name_ + ".rotate_to_heading_min_angle", rclcpp::ParameterValue(0.785));
-  declare_parameter_if_not_declared(
-    node, plugin_name_ + ".max_angular_accel", rclcpp::ParameterValue(3.2));
-  declare_parameter_if_not_declared(
-    node, plugin_name_ + ".allow_reversing", rclcpp::ParameterValue(false));
-  declare_parameter_if_not_declared(
-    node, plugin_name_ + ".max_robot_pose_search_dist",
-    rclcpp::ParameterValue(getCostmapMaxExtent()));
-  declare_parameter_if_not_declared(
-    node, plugin_name_ + ".use_interpolation",
-    rclcpp::ParameterValue(true));
-  declare_parameter_if_not_declared(
-    node, plugin_name_ + ".use_path_orientations", rclcpp::ParameterValue(false));
-  declare_parameter_if_not_declared(
-    node, plugin_name_ + ".angular_distance_weight", rclcpp::ParameterValue(0.2));
-
-  node->get_parameter(plugin_name_ + ".desired_linear_vel", desired_linear_vel_);
-  base_desired_linear_vel_ = desired_linear_vel_;
-  node->get_parameter(plugin_name_ + ".max_angular_vel", max_angular_vel_);
-  node->get_parameter(plugin_name_ + ".lookahead_dist", lookahead_dist_);
-  node->get_parameter(plugin_name_ + ".min_lookahead_dist", min_lookahead_dist_);
-  node->get_parameter(plugin_name_ + ".max_lookahead_dist", max_lookahead_dist_);
-  node->get_parameter(plugin_name_ + ".lookahead_time", lookahead_time_);
-  node->get_parameter(
-    plugin_name_ + ".rotate_to_heading_angular_vel",
-    rotate_to_heading_angular_vel_);
-  node->get_parameter(plugin_name_ + ".transform_tolerance", transform_tolerance);
-  node->get_parameter(
-    plugin_name_ + ".use_velocity_scaled_lookahead_dist",
-    use_velocity_scaled_lookahead_dist_);
-  node->get_parameter(
-    plugin_name_ + ".min_approach_linear_velocity",
-    min_approach_linear_velocity_);
-  node->get_parameter(
-    plugin_name_ + ".approach_velocity_scaling_dist",
-    approach_velocity_scaling_dist_);
-  if (approach_velocity_scaling_dist_ > costmap_->getSizeInMetersX() / 2.0) {
-    RCLCPP_WARN(
-      logger_, "approach_velocity_scaling_dist is larger than forward costmap extent, "
-      "leading to permanent slowdown");
-  }
-  node->get_parameter(
-    plugin_name_ + ".max_allowed_time_to_collision_up_to_carrot",
-    max_allowed_time_to_collision_up_to_carrot_);
-  node->get_parameter(
-    plugin_name_ + ".use_collision_detection",
-    use_collision_detection_);
-  node->get_parameter(
-    plugin_name_ + ".use_regulated_linear_velocity_scaling",
-    use_regulated_linear_velocity_scaling_);
-  node->get_parameter(
-    plugin_name_ + ".use_cost_regulated_linear_velocity_scaling",
-    use_cost_regulated_linear_velocity_scaling_);
-  node->get_parameter(plugin_name_ + ".cost_scaling_dist", cost_scaling_dist_);
-  node->get_parameter(plugin_name_ + ".cost_scaling_gain", cost_scaling_gain_);
-  node->get_parameter(
-    plugin_name_ + ".inflation_cost_scaling_factor",
-    inflation_cost_scaling_factor_);
-  node->get_parameter(
-    plugin_name_ + ".regulated_linear_scaling_min_radius",
-    regulated_linear_scaling_min_radius_);
-  node->get_parameter(
-    plugin_name_ + ".regulated_linear_scaling_min_speed",
-    regulated_linear_scaling_min_speed_);
-  node->get_parameter(plugin_name_ + ".use_rotate_to_heading", use_rotate_to_heading_);
-  node->get_parameter(plugin_name_ + ".rotate_to_heading_min_angle", rotate_to_heading_min_angle_);
-  node->get_parameter(plugin_name_ + ".max_angular_accel", max_angular_accel_);
-  node->get_parameter(plugin_name_ + ".allow_reversing", allow_reversing_);
-  node->get_parameter(plugin_name_ + ".use_path_orientations", use_path_orientations_);
-  node->get_parameter(plugin_name_ + ".angular_distance_weight", angular_distance_weight_);
-=======
->>>>>>> 3a258a6e
   node->get_parameter("controller_frequency", control_frequency);
   control_duration_ = 1.0 / control_frequency;
 
@@ -289,7 +168,7 @@
 
   // Transform path to robot base frame
   auto transformed_plan = path_handler_->transformGlobalPlan(
-    pose, params_->max_robot_pose_search_dist);
+    pose, params_->max_robot_pose_search_dist, params_->use_path_orientations, params_->angular_distance_weight);
   global_path_pub_->publish(transformed_plan);
 
   // Find look ahead distance and point on path and publish
@@ -299,12 +178,7 @@
   // Check for reverse driving
   if (params_->allow_reversing) {
     // Cusp check
-<<<<<<< HEAD
     dir_change_index = findVelocitySignChange(transformed_plan);
-=======
-    const double dist_to_cusp = findVelocitySignChange(transformed_plan);
->>>>>>> 3a258a6e
-
     // double dist_to_cusp = findVelocitySignChange(pose);
 
     // // if the lookahead distance is further than the cusp, use the cusp distance instead
@@ -313,13 +187,8 @@
     // }
   }
 
-<<<<<<< HEAD
   bool reversing;
   auto carrot_pose = getLookAheadPoint(lookahead_dist, transformed_plan, dir_change_index, reversing);
-=======
-  // Get the particular point on the path at the lookahead distance
-  auto carrot_pose = getLookAheadPoint(lookahead_dist, transformed_plan);
->>>>>>> 3a258a6e
   carrot_pub_->publish(createCarrotMsg(carrot_pose));
 
   double linear_vel, angular_vel;
@@ -330,19 +199,12 @@
   if (params_->use_fixed_curvature_lookahead) {
     auto curvature_lookahead_pose = getLookAheadPoint(
       params_->curvature_lookahead_dist,
-      transformed_plan);
+      transformed_plan, dir_change_index, reversing);
     regulation_curvature = calculateCurvature(curvature_lookahead_pose.pose.position);
   }
 
   // Setting the velocity direction
-<<<<<<< HEAD
-  double sign = allow_reversing_ && reversing ? -1.0 : 1.0;
-=======
-  double sign = 1.0;
-  if (params_->allow_reversing) {
-    sign = carrot_pose.pose.position.x >= 0.0 ? 1.0 : -1.0;
-  }
->>>>>>> 3a258a6e
+  double sign = params_->allow_reversing && reversing ? -1.0 : 1.0;
 
   linear_vel = params_->desired_linear_vel;
 
@@ -359,26 +221,25 @@
       collision_checker_->costAtPose(pose.pose.position.x, pose.pose.position.y), transformed_plan,
       linear_vel, sign);
 
-<<<<<<< HEAD
-    if (carrot_dist2 < goal_dist_tol_*0.8) {
+    auto& lookahead_point = carrot_pose.pose.position;
+    const double carrot_dist2 =
+      (lookahead_point.x * lookahead_point.x) +
+      (lookahead_point.y * lookahead_point.y);
+
+    if (carrot_dist2 < goal_dist_tol_*goal_dist_tol_*0.8*0.8) {
       // Rotate to goal heading
       tf2::Quaternion q;
       tf2::fromMsg(carrot_pose.pose.orientation, q);
       double angle = q.getAngle() * (q.getZ() >= 0 ? 1.0 : -1.0);
-      angular_vel = max_angular_vel_ * (angle < 0.0 ? -1.0 : 1.0);
+      angular_vel = params_->max_angular_vel * (angle < 0.0 ? -1.0 : 1.0);
     } else {
       // Apply curvature to angular velocity after constraining linear velocity
-      angular_vel = curvature * linear_vel;
-      if (std::abs(angular_vel) > max_angular_vel_) {
-        linear_vel *= max_angular_vel_ / std::abs(angular_vel);
-        angular_vel = max_angular_vel_ * (angular_vel < 0.0 ? -1.0 : 1.0);
+      angular_vel = regulation_curvature * linear_vel;
+      if (std::abs(angular_vel) > params_->max_angular_vel) {
+        linear_vel *= params_->max_angular_vel / std::abs(angular_vel);
+        angular_vel = params_->max_angular_vel * (angular_vel < 0.0 ? -1.0 : 1.0);
       }
     }
-
-=======
-    // Apply curvature to angular velocity after constraining linear velocity
-    angular_vel = linear_vel * lookahead_curvature;
->>>>>>> 3a258a6e
   }
 
   // Collision checking on this velocity heading
@@ -500,7 +361,7 @@
     return pose;
   }
 
-  if (!use_path_orientations_) {
+  if (!params_->use_path_orientations) {
     reversing = goal_pose_it->pose.position.x < 0.0;
   } else {
     // compare pose orientation with movement vector
@@ -585,82 +446,6 @@
   }
 }
 
-<<<<<<< HEAD
-nav_msgs::msg::Path RegulatedPurePursuitController::transformGlobalPlan(
-  const geometry_msgs::msg::PoseStamped & pose)
-{
-  if (global_plan_.poses.empty()) {
-    throw nav2_core::InvalidPath("Received plan with zero length");
-  }
-
-  // let's get the pose of the robot in the frame of the plan
-  geometry_msgs::msg::PoseStamped robot_pose;
-  if (!transformPose(global_plan_.header.frame_id, pose, robot_pose)) {
-    throw nav2_core::ControllerTFError("Unable to transform robot pose into global plan's frame");
-  }
-
-  // We'll discard points on the plan that are outside the local costmap
-  double max_costmap_extent = getCostmapMaxExtent();
-
-  auto closest_pose_upper_bound =
-    nav2_util::geometry_utils::first_after_integrated_distance(
-    global_plan_.poses.begin(), global_plan_.poses.end(), max_robot_pose_search_dist_);
-
-  // First find the closest pose on the path to the robot
-  // bounded by when the path turns around (if it does) so we don't get a pose from a later
-  // portion of the path
-  auto transformation_begin =
-    nav2_util::geometry_utils::min_by(
-    global_plan_.poses.begin(), closest_pose_upper_bound,
-    [&robot_pose, this](const geometry_msgs::msg::PoseStamped & ps) {
-      return use_path_orientations_ ?
-        orientedPoseDistance(robot_pose, ps) :
-        euclidean_distance(robot_pose, ps);
-    });
-
-  // Find points up to max_transform_dist so we only transform them.
-  auto transformation_end = std::find_if(
-    transformation_begin, global_plan_.poses.end(),
-    [&](const auto & pose) {
-      return euclidean_distance(pose, robot_pose) > max_costmap_extent;
-    });
-
-  // Lambda to transform a PoseStamped from global frame to local
-  auto transformGlobalPoseToLocal = [&](const auto & global_plan_pose) {
-      geometry_msgs::msg::PoseStamped stamped_pose, transformed_pose;
-      stamped_pose.header.frame_id = global_plan_.header.frame_id;
-      stamped_pose.header.stamp = robot_pose.header.stamp;
-      stamped_pose.pose = global_plan_pose.pose;
-      if (!transformPose(costmap_ros_->getBaseFrameID(), stamped_pose, transformed_pose)) {
-        throw nav2_core::ControllerTFError("Unable to transform plan pose into local frame");
-      }
-      transformed_pose.pose.position.z = 0.0;
-      return transformed_pose;
-    };
-
-  // Transform the near part of the global plan into the robot's frame of reference.
-  nav_msgs::msg::Path transformed_plan;
-  std::transform(
-    transformation_begin, transformation_end,
-    std::back_inserter(transformed_plan.poses),
-    transformGlobalPoseToLocal);
-  transformed_plan.header.frame_id = costmap_ros_->getBaseFrameID();
-  transformed_plan.header.stamp = robot_pose.header.stamp;
-
-  // Remove the portion of the global plan that we've already passed so we don't
-  // process it on the next iteration (this is called path pruning)
-  global_plan_.poses.erase(begin(global_plan_.poses), transformation_begin);
-  global_path_pub_->publish(transformed_plan);
-
-  if (transformed_plan.poses.empty()) {
-    throw nav2_core::InvalidPath("Resulting plan has 0 poses in it.");
-  }
-
-  return transformed_plan;
-}
-
-=======
->>>>>>> 3a258a6e
 double RegulatedPurePursuitController::findVelocitySignChange(
   const nav_msgs::msg::Path & transformed_plan)
 {
@@ -692,20 +477,6 @@
   return -1.0;
 }
 
-double
-RegulatedPurePursuitController::orientedPoseDistance(
-  const geometry_msgs::msg::PoseStamped & pose1,
-  const geometry_msgs::msg::PoseStamped & pose2)
-{
-  double dx = pose1.pose.position.x - pose2.pose.position.x;
-  double dy = pose1.pose.position.y - pose2.pose.position.y;
-  tf2::Quaternion q1;
-  tf2::convert(pose1.pose.orientation, q1);
-  tf2::Quaternion q2;
-  tf2::convert(pose2.pose.orientation, q2);
-  double da = angular_distance_weight_ * std::abs(q1.angleShortestPath(q2));
-  return std::sqrt(dx * dx + dy * dy + da * da);
-}
 }  // namespace nav2_regulated_pure_pursuit_controller
 
 // Register this controller as a nav2_core plugin
