// Copyright (c) 2020, Samsung Research America
//
// Licensed under the Apache License, Version 2.0 (the "License");
// you may not use this file except in compliance with the License.
// You may obtain a copy of the License at
//
//     http://www.apache.org/licenses/LICENSE-2.0
//
// Unless required by applicable law or agreed to in writing, software
// distributed under the License is distributed on an "AS IS" BASIS,
// WITHOUT WARRANTIES OR CONDITIONS OF ANY KIND, either express or implied.
// See the License for the specific language governing permissions and
// limitations under the License. Reserved.

#ifndef NAV2_SMAC_PLANNER__NODE_LATTICE_HPP_
#define NAV2_SMAC_PLANNER__NODE_LATTICE_HPP_

#include <nlohmann/json.hpp>

#include <math.h>
#include <vector>
#include <cmath>
#include <iostream>
#include <functional>
#include <queue>
#include <memory>
#include <utility>
#include <limits>
#include <string>

#include "ompl/base/StateSpace.h"
#include "angles/angles.h"

#include "nav2_smac_planner/constants.hpp"
#include "nav2_smac_planner/types.hpp"
#include "nav2_smac_planner/collision_checker.hpp"
#include "nav2_smac_planner/node_hybrid.hpp"
#include "nav2_smac_planner/utils.hpp"

namespace nav2_smac_planner
{

// forward declare
class NodeLattice;
class NodeHybrid;

/**
 * @struct nav2_smac_planner::LatticeMotionTable
 * @brief A table of motion primitives and related functions
 */
struct LatticeMotionTable
{
  /**
   * @brief A constructor for nav2_smac_planner::LatticeMotionTable
   */
  LatticeMotionTable() {}

  /**
   * @brief Initializing state lattice planner's motion model
   * @param size_x_in Size of costmap in X
   * @param size_y_in Size of costmap in Y
   * @param angle_quantization_in Size of costmap in bin sizes
   * @param search_info Parameters for searching
   */
  void initMotionModel(
    unsigned int & size_x_in,
    SearchInfo & search_info);

  /**
   * @brief Get projections of motion models
   * @param node Ptr to NodeLattice
   * @return A set of motion poses
   */
  MotionPrimitivePtrs getMotionPrimitives(const NodeLattice * node);

  /**
   * @brief Get file metadata needed
   * @param lattice_filepath Filepath to the lattice file
   * @return A set of metadata containing the number of angular bins
   * and the global coordinates minimum turning radius of the primitives
   * for use in analytic expansion and heuristic calculation.
   */
  static LatticeMetadata getLatticeMetadata(const std::string & lattice_filepath);

  /**
   * @brief Get the angular bin to use from a raw orientation
   * @param theta Angle in radians
   * @return bin index of closest angle to request
   */
  unsigned int getClosestAngularBin(const double & theta);

  /**
   * @brief Get the raw orientation from an angular bin
   * @param bin_idx Index of the bin
   * @return Raw orientation in radians
   */
  float & getAngleFromBin(const unsigned int & bin_idx);

  unsigned int size_x;
  unsigned int num_angle_quantization;
  float change_penalty;
  float non_straight_penalty;
  float cost_penalty;
  float reverse_penalty;
<<<<<<< HEAD
  float change_reverse_penalty;
  bool obstacle_heuristic_admissible;
=======
  float max_analytic_expansion_angle_range;
>>>>>>> 636eb767
  bool allow_reverse_expansion;
  std::vector<std::vector<MotionPrimitive>> motion_primitives;
  ompl::base::StateSpacePtr state_space;
  std::vector<TrigValues> trig_values;
  std::string current_lattice_filepath;
  LatticeMetadata lattice_metadata;
};

/**
 * @class nav2_smac_planner::NodeLattice
 * @brief NodeLattice implementation for graph, Hybrid-A*
 */
class NodeLattice
{
public:
  typedef NodeLattice * NodePtr;
  typedef std::unique_ptr<std::vector<NodeLattice>> Graph;
  typedef std::vector<NodePtr> NodeVector;
  typedef NodeHybrid::Coordinates Coordinates;
  typedef NodeHybrid::CoordinateVector CoordinateVector;

  /**
   * @brief A constructor for nav2_smac_planner::NodeLattice
   * @param index The index of this node for self-reference
   */
  explicit NodeLattice(const unsigned int index);

  /**
   * @brief A destructor for nav2_smac_planner::NodeLattice
   */
  ~NodeLattice();

  /**
   * @brief operator== for comparisons
   * @param NodeLattice right hand side node reference
   * @return If cell indicies are equal
   */
  bool operator==(const NodeLattice & rhs)
  {
    return this->_index == rhs._index;
  }

  /**
   * @brief setting continuous coordinate search poses (in partial-cells)
   * @param Pose pose
   */
  inline void setPose(const Coordinates & pose_in)
  {
    pose = pose_in;
  }

  /**
   * @brief Reset method for new search
   */
  void reset();

  /**
   * @brief Sets the motion primitive used to achieve node in search
   * @param pointer to motion primitive
   */
  inline void setMotionPrimitive(MotionPrimitive * prim)
  {
    _motion_primitive = prim;
  }

  /**
   * @brief Gets the motion primitive used to achieve node in search
   * @return pointer to motion primitive
   */
  inline MotionPrimitive * & getMotionPrimitive()
  {
    return _motion_primitive;
  }

  /**
   * @brief Gets the accumulated cost at this node
   * @return accumulated cost
   */
  inline float & getAccumulatedCost()
  {
    return _accumulated_cost;
  }

  /**
   * @brief Sets the accumulated cost at this node
   * @param reference to accumulated cost
   */
  inline void setAccumulatedCost(const float & cost_in)
  {
    _accumulated_cost = cost_in;
  }

  /**
   * @brief Gets the costmap cost at this node
   * @return costmap cost
   */
  inline float & getCost()
  {
    return _cell_cost;
  }

  /**
   * @brief Gets if cell has been visited in search
   * @param If cell was visited
   */
  inline bool & wasVisited()
  {
    return _was_visited;
  }

  /**
   * @brief Sets if cell has been visited in search
   */
  inline void visited()
  {
    _was_visited = true;
  }

  /**
   * @brief Gets cell index
   * @return Reference to cell index
   */
  inline unsigned int & getIndex()
  {
    return _index;
  }

  /**
   * @brief Sets that this primitive is moving in reverse
   */
  inline void backwards(bool back = true)
  {
    _backwards = back;
  }

  /**
   * @brief Gets if this primitive is moving in reverse
   * @return backwards If moving in reverse
   */
  inline bool isBackward()
  {
    return _backwards;
  }

  /**
   * @brief Check if this node is valid
   * @param traverse_unknown If we can explore unknown nodes on the graph
   * @param collision_checker Collision checker object to aid in validity checking
   * @param primitive Optional argument if needing to check over a primitive
   * not only a terminal pose
   * @param is_backwards Optional argument if needed to check if prim expansion is
   * in reverse
   * @return whether this node is valid and collision free
   */
  bool isNodeValid(
    const bool & traverse_unknown,
    GridCollisionChecker * collision_checker,
    MotionPrimitive * primitive = nullptr,
    bool is_backwards = false);

  /**
   * @brief Get traversal cost of parent node to child node
   * @param child Node pointer to child
   * @return traversal cost
   */
  float getTraversalCost(const NodePtr & child);

  /**
   * @brief Get index at coordinates
   * @param x X coordinate of point
   * @param y Y coordinate of point
   * @param angle Theta coordinate of point
   * @return Index
   */
  static inline unsigned int getIndex(
    const unsigned int & x, const unsigned int & y, const unsigned int & angle)
  {
    // Hybrid-A* and State Lattice share a coordinate system
    return NodeHybrid::getIndex(
      x, y, angle, motion_table.size_x,
      motion_table.num_angle_quantization);
  }

  /**
   * @brief Get coordinates at index
   * @param index Index of point
   * @param width Width of costmap
   * @param angle_quantization Theta size of costmap
   * @return Coordinates
   */
  static inline Coordinates getCoords(
    const unsigned int & index,
    const unsigned int & width, const unsigned int & angle_quantization)
  {
    // Hybrid-A* and State Lattice share a coordinate system
    return NodeHybrid::Coordinates(
      (index / angle_quantization) % width,    // x
      index / (angle_quantization * width),    // y
      index % angle_quantization);    // theta
  }

  /**
   * @brief Get cost of heuristic of node
   * @param node Node index current
   * @param node Node index of new
   * @param costmap Costmap ptr to use
   * @return Heuristic cost between the nodes
   */
  static float getHeuristicCost(
    const Coordinates & node_coords,
    const Coordinates & goal_coordinates,
    const nav2_costmap_2d::Costmap2D * costmap);

  /**
   * @brief Initialize motion models
   * @param motion_model Motion model enum to use
   * @param size_x Size of X of graph
   * @param size_y Size of y of graph
   * @param angle_quantization Size of theta bins of graph
   * @param search_info Search info to use
   */
  static void initMotionModel(
    const MotionModel & motion_model,
    unsigned int & size_x,
    unsigned int & size_y,
    unsigned int & angle_quantization,
    SearchInfo & search_info);

  /**
   * @brief Compute the SE2 distance heuristic
   * @param lookup_table_dim Size, in costmap pixels, of the
   * each lookup table dimension to populate
   * @param motion_model Motion model to use for state space
   * @param dim_3_size Number of quantization bins for caching
   * @param search_info Info containing minimum radius to use
   */
  static void precomputeDistanceHeuristic(
    const float & lookup_table_dim,
    const MotionModel & motion_model,
    const unsigned int & dim_3_size,
    const SearchInfo & search_info);

  /**
   * @brief Compute the wavefront heuristic
   * @param costmap Costmap to use
   * @param goal_coords Coordinates to start heuristic expansion at
   */
  static void resetObstacleHeuristic(
    nav2_costmap_2d::Costmap2D * costmap,
    const unsigned int & goal_x, const unsigned int & goal_y)
  {
    // State Lattice and Hybrid-A* share this heuristics
    NodeHybrid::resetObstacleHeuristic(costmap, goal_x, goal_y);
  }

  /**
   * @brief Compute the Obstacle heuristic
   * @param node_coords Coordinates to get heuristic at
   * @param goal_coords Coordinates to compute heuristic to
   * @return heuristic Heuristic value
   */
  static float getObstacleHeuristic(
    const Coordinates & node_coords,
    const Coordinates & goal_coords,
    const double & cost_penalty)
  {
    return NodeHybrid::getObstacleHeuristic(node_coords, goal_coords, cost_penalty);
  }

  /**
   * @brief Compute the Distance heuristic
   * @param node_coords Coordinates to get heuristic at
   * @param goal_coords Coordinates to compute heuristic to
   * @param obstacle_heuristic Value of the obstacle heuristic to compute
   * additional motion heuristics if required
   * @return heuristic Heuristic value
   */
  static float getDistanceHeuristic(
    const Coordinates & node_coords,
    const Coordinates & goal_coords,
    const float & obstacle_heuristic);

  /**
   * @brief Retrieve all valid neighbors of a node.
   * @param validity_checker Functor for state validity checking
   * @param collision_checker Collision checker to use
   * @param traverse_unknown If unknown costs are valid to traverse
   * @param neighbors Vector of neighbors to be filled
   */
  void getNeighbors(
    std::function<bool(const unsigned int &,
    nav2_smac_planner::NodeLattice * &)> & validity_checker,
    GridCollisionChecker * collision_checker,
    const bool & traverse_unknown,
    NodeVector & neighbors);

  /**
   * @brief Set the starting pose for planning, as a node index
   * @param path Reference to a vector of indicies of generated path
   * @return whether the path was able to be backtraced
   */
  bool backtracePath(CoordinateVector & path);

  NodeLattice * parent;
  Coordinates pose;
  static LatticeMotionTable motion_table;
  // Dubin / Reeds-Shepp lookup and size for dereferencing
  static LookupTable dist_heuristic_lookup_table;
  static float size_lookup;

private:
  float _cell_cost;
  float _accumulated_cost;
  unsigned int _index;
  bool _was_visited;
  MotionPrimitive * _motion_primitive;
  bool _backwards;
};

}  // namespace nav2_smac_planner

#endif  // NAV2_SMAC_PLANNER__NODE_LATTICE_HPP_<|MERGE_RESOLUTION|>--- conflicted
+++ resolved
@@ -102,12 +102,9 @@
   float non_straight_penalty;
   float cost_penalty;
   float reverse_penalty;
-<<<<<<< HEAD
   float change_reverse_penalty;
   bool obstacle_heuristic_admissible;
-=======
   float max_analytic_expansion_angle_range;
->>>>>>> 636eb767
   bool allow_reverse_expansion;
   std::vector<std::vector<MotionPrimitive>> motion_primitives;
   ompl::base::StateSpacePtr state_space;
