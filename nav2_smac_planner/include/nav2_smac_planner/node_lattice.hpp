--- conflicted
+++ resolved
@@ -104,12 +104,8 @@
   float reverse_penalty;
   float change_reverse_penalty;
   float travel_distance_reward;
-<<<<<<< HEAD
-  bool obstacle_heuristic_admissible;
   float max_analytic_expansion_angle_range;
-=======
   float rotation_penalty;
->>>>>>> 85cf934d
   bool allow_reverse_expansion;
   std::vector<std::vector<MotionPrimitive>> motion_primitives;
   ompl::base::StateSpacePtr state_space;
