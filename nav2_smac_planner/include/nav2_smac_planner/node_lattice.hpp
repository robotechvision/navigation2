--- conflicted
+++ resolved
@@ -102,11 +102,8 @@
   float non_straight_penalty;
   float cost_penalty;
   float reverse_penalty;
-<<<<<<< HEAD
+  float change_reverse_penalty;
   bool obstacle_heuristic_admissible;
-=======
-  float change_reverse_penalty;
->>>>>>> ed83b2a7
   bool allow_reverse_expansion;
   std::vector<std::vector<MotionPrimitive>> motion_primitives;
   ompl::base::StateSpacePtr state_space;
