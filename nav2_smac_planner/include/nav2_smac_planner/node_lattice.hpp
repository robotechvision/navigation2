// Copyright (c) 2020, Samsung Research America
//
// Licensed under the Apache License, Version 2.0 (the "License");
// you may not use this file except in compliance with the License.
// You may obtain a copy of the License at
//
//     http://www.apache.org/licenses/LICENSE-2.0
//
// Unless required by applicable law or agreed to in writing, software
// distributed under the License is distributed on an "AS IS" BASIS,
// WITHOUT WARRANTIES OR CONDITIONS OF ANY KIND, either express or implied.
// See the License for the specific language governing permissions and
// limitations under the License. Reserved.

#ifndef NAV2_SMAC_PLANNER__NODE_LATTICE_HPP_
#define NAV2_SMAC_PLANNER__NODE_LATTICE_HPP_

#include <nlohmann/json.hpp>

#include <math.h>
#include <vector>
#include <cmath>
#include <iostream>
#include <functional>
#include <queue>
#include <memory>
#include <utility>
#include <limits>
#include <string>

#include "ompl/base/StateSpace.h"
#include "angles/angles.h"

#include "nav2_smac_planner/constants.hpp"
#include "nav2_smac_planner/types.hpp"
#include "nav2_smac_planner/collision_checker.hpp"
#include "nav2_smac_planner/node_hybrid.hpp"
#include "nav2_smac_planner/utils.hpp"

namespace nav2_smac_planner
{

// forward declare
class NodeLattice;
class NodeHybrid;

/**
 * @struct nav2_smac_planner::LatticeMotionTable
 * @brief A table of motion primitives and related functions
 */
struct LatticeMotionTable
{
  /**
   * @brief A constructor for nav2_smac_planner::LatticeMotionTable
   */
  LatticeMotionTable() {}

  /**
   * @brief Initializing state lattice planner's motion model
   * @param size_x_in Size of costmap in X
   * @param size_y_in Size of costmap in Y
   * @param angle_quantization_in Size of costmap in bin sizes
   * @param search_info Parameters for searching
   */
  void initMotionModel(
    unsigned int & size_x_in,
    SearchInfo & search_info);

  /**
   * @brief Get projections of motion models
   * @param node Ptr to NodeLattice
   * @return A set of motion poses
   */
  MotionPrimitivePtrs getMotionPrimitives(const NodeLattice * node);

  /**
   * @brief Get file metadata needed
   * @param lattice_filepath Filepath to the lattice file
   * @return A set of metadata containing the number of angular bins
   * and the global coordinates minimum turning radius of the primitives
   * for use in analytic expansion and heuristic calculation.
   */
  static LatticeMetadata getLatticeMetadata(const std::string & lattice_filepath);

  /**
   * @brief Get the angular bin to use from a raw orientation
   * @param theta Angle in radians
   * @return bin index of closest angle to request
   */
  unsigned int getClosestAngularBin(const double & theta);

  /**
   * @brief Get the raw orientation from an angular bin
   * @param bin_idx Index of the bin
   * @return Raw orientation in radians
   */
  float & getAngleFromBin(const unsigned int & bin_idx);

  unsigned int size_x;
  unsigned int num_angle_quantization;
  float change_penalty;
  float non_straight_penalty;
  float cost_penalty;
  float reverse_penalty;
<<<<<<< HEAD
  float change_reverse_penalty;
  float max_analytic_expansion_angle_range;
  float max_analytic_expansion_cost_subelevation;
  bool obstacle_heuristic_enabled;
=======
>>>>>>> 9fdcbb90
  bool obstacle_heuristic_admissible;
  bool allow_reverse_expansion;
  std::vector<std::vector<MotionPrimitive>> motion_primitives;
  ompl::base::StateSpacePtr state_space;
  std::vector<TrigValues> trig_values;
  std::string current_lattice_filepath;
  LatticeMetadata lattice_metadata;
};

/**
 * @class nav2_smac_planner::NodeLattice
 * @brief NodeLattice implementation for graph, Hybrid-A*
 */
class NodeLattice
{
public:
  typedef NodeLattice * NodePtr;
  typedef std::unique_ptr<std::vector<NodeLattice>> Graph;
  typedef std::vector<NodePtr> NodeVector;
  typedef NodeHybrid::Coordinates Coordinates;
  typedef NodeHybrid::CoordinateVector CoordinateVector;

  /**
   * @brief A constructor for nav2_smac_planner::NodeLattice
   * @param index The index of this node for self-reference
   */
  explicit NodeLattice(const unsigned int index);

  /**
   * @brief A destructor for nav2_smac_planner::NodeLattice
   */
  ~NodeLattice();

  /**
   * @brief operator== for comparisons
   * @param NodeLattice right hand side node reference
   * @return If cell indicies are equal
   */
  bool operator==(const NodeLattice & rhs)
  {
    return this->_index == rhs._index;
  }

  /**
   * @brief setting continuous coordinate search poses (in partial-cells)
   * @param Pose pose
   */
  inline void setPose(const Coordinates & pose_in)
  {
    pose = pose_in;
  }

  /**
   * @brief Reset method for new search
   */
  void reset();

  /**
   * @brief Sets the motion primitive used to achieve node in search
   * @param pointer to motion primitive
   */
  inline void setMotionPrimitive(MotionPrimitive * prim)
  {
    _motion_primitive = prim;
  }

  /**
   * @brief Gets the motion primitive used to achieve node in search
   * @return pointer to motion primitive
   */
  inline MotionPrimitive * & getMotionPrimitive()
  {
    return _motion_primitive;
  }

  /**
   * @brief Gets the accumulated cost at this node
   * @return accumulated cost
   */
  inline float & getAccumulatedCost()
  {
    return _accumulated_cost;
  }

  /**
   * @brief Sets the accumulated cost at this node
   * @param reference to accumulated cost
   */
  inline void setAccumulatedCost(const float & cost_in)
  {
    _accumulated_cost = cost_in;
  }

  /**
   * @brief Gets the costmap cost at this node
   * @return costmap cost
   */
  inline float & getCost()
  {
    return _cell_cost;
  }

  /**
   * @brief Gets if cell has been visited in search
   * @param If cell was visited
   */
  inline bool & wasVisited()
  {
    return _was_visited;
  }

  /**
   * @brief Sets if cell has been visited in search
   */
  inline void visited()
  {
    _was_visited = true;
  }

  /**
   * @brief Gets cell index
   * @return Reference to cell index
   */
  inline unsigned int & getIndex()
  {
    return _index;
  }

  /**
   * @brief Sets that this primitive is moving in reverse
   */
  inline void backwards(bool back = true)
  {
    _backwards = back;
  }

  /**
   * @brief Gets if this primitive is moving in reverse
   * @return backwards If moving in reverse
   */
  inline bool isBackward()
  {
    return _backwards;
  }

  /**
   * @brief Check if this node is valid
   * @param traverse_unknown If we can explore unknown nodes on the graph
   * @param collision_checker Collision checker object to aid in validity checking
   * @param primitive Optional argument if needing to check over a primitive
   * not only a terminal pose
   * @param is_backwards Optional argument if needed to check if prim expansion is
   * in reverse
   * @return whether this node is valid and collision free
   */
  bool isNodeValid(
    const bool & traverse_unknown,
    GridCollisionChecker * collision_checker,
    MotionPrimitive * primitive = nullptr,
    bool is_backwards = false);

  /**
   * @brief Get traversal cost of parent node to child node
   * @param child Node pointer to child
   * @return traversal cost
   */
  float getTraversalCost(const NodePtr & child);

  /**
   * @brief Get index at coordinates
   * @param x X coordinate of point
   * @param y Y coordinate of point
   * @param angle Theta coordinate of point
   * @return Index
   */
  static inline unsigned int getIndex(
    const unsigned int & x, const unsigned int & y, const unsigned int & angle)
  {
    // Hybrid-A* and State Lattice share a coordinate system
    return NodeHybrid::getIndex(
      x, y, angle, motion_table.size_x,
      motion_table.num_angle_quantization);
  }

  /**
   * @brief Get coordinates at index
   * @param index Index of point
   * @param width Width of costmap
   * @param angle_quantization Theta size of costmap
   * @return Coordinates
   */
  static inline Coordinates getCoords(
    const unsigned int & index,
    const unsigned int & width, const unsigned int & angle_quantization)
  {
    // Hybrid-A* and State Lattice share a coordinate system
    return NodeHybrid::Coordinates(
      (index / angle_quantization) % width,    // x
      index / (angle_quantization * width),    // y
      index % angle_quantization);    // theta
  }

  /**
   * @brief Get cost of heuristic of node
   * @param node Node index current
   * @param node Node index of new
   * @param costmap Costmap ptr to use
   * @return Heuristic cost between the nodes
   */
  static float getHeuristicCost(
    const Coordinates & node_coords,
    const Coordinates & goal_coordinates,
    const nav2_costmap_2d::Costmap2D * costmap);

  /**
   * @brief Initialize motion models
   * @param motion_model Motion model enum to use
   * @param size_x Size of X of graph
   * @param size_y Size of y of graph
   * @param angle_quantization Size of theta bins of graph
   * @param search_info Search info to use
   */
  static void initMotionModel(
    const MotionModel & motion_model,
    unsigned int & size_x,
    unsigned int & size_y,
    unsigned int & angle_quantization,
    SearchInfo & search_info);

  /**
   * @brief Compute the SE2 distance heuristic
   * @param lookup_table_dim Size, in costmap pixels, of the
   * each lookup table dimension to populate
   * @param motion_model Motion model to use for state space
   * @param dim_3_size Number of quantization bins for caching
   * @param search_info Info containing minimum radius to use
   */
  static void precomputeDistanceHeuristic(
    const float & lookup_table_dim,
    const MotionModel & motion_model,
    const unsigned int & dim_3_size,
    const SearchInfo & search_info);

  /**
   * @brief Compute the wavefront heuristic
   * @param costmap Costmap to use
   * @param goal_coords Coordinates to start heuristic expansion at
   */
  static void resetObstacleHeuristic(
    nav2_costmap_2d::Costmap2D * costmap,
    const unsigned int & goal_x, const unsigned int & goal_y)
  {
    // State Lattice and Hybrid-A* share this heuristics
    NodeHybrid::resetObstacleHeuristic(costmap, goal_x, goal_y);
  }

  /**
   * @brief Compute the Obstacle heuristic
   * @param node_coords Coordinates to get heuristic at
   * @param goal_coords Coordinates to compute heuristic to
   * @return heuristic Heuristic value
   */
  static float getObstacleHeuristic(
    const Coordinates & node_coords,
    const Coordinates & goal_coords,
    const double & cost_penalty)
  {
    return NodeHybrid::getObstacleHeuristic(node_coords, goal_coords, cost_penalty);
  }

  /**
   * @brief Compute the Distance heuristic
   * @param node_coords Coordinates to get heuristic at
   * @param goal_coords Coordinates to compute heuristic to
   * @param obstacle_heuristic Value of the obstacle heuristic to compute
   * additional motion heuristics if required
   * @return heuristic Heuristic value
   */
  static float getDistanceHeuristic(
    const Coordinates & node_coords,
    const Coordinates & goal_coords,
    const float & obstacle_heuristic);

  /**
   * @brief Retrieve all valid neighbors of a node.
   * @param validity_checker Functor for state validity checking
   * @param collision_checker Collision checker to use
   * @param traverse_unknown If unknown costs are valid to traverse
   * @param neighbors Vector of neighbors to be filled
   */
  void getNeighbors(
    std::function<bool(const unsigned int &,
    nav2_smac_planner::NodeLattice * &)> & validity_checker,
    GridCollisionChecker * collision_checker,
    const bool & traverse_unknown,
    NodeVector & neighbors);

  /**
   * @brief Set the starting pose for planning, as a node index
   * @param path Reference to a vector of indicies of generated path
   * @return whether the path was able to be backtraced
   */
  bool backtracePath(CoordinateVector & path);

  NodeLattice * parent;
  Coordinates pose;
  static LatticeMotionTable motion_table;
  // Dubin / Reeds-Shepp lookup and size for dereferencing
  static LookupTable dist_heuristic_lookup_table;
  static float size_lookup;

private:
  float _cell_cost;
  float _accumulated_cost;
  unsigned int _index;
  bool _was_visited;
  MotionPrimitive * _motion_primitive;
  bool _backwards;
};

}  // namespace nav2_smac_planner

#endif  // NAV2_SMAC_PLANNER__NODE_LATTICE_HPP_<|MERGE_RESOLUTION|>--- conflicted
+++ resolved
@@ -102,13 +102,6 @@
   float non_straight_penalty;
   float cost_penalty;
   float reverse_penalty;
-<<<<<<< HEAD
-  float change_reverse_penalty;
-  float max_analytic_expansion_angle_range;
-  float max_analytic_expansion_cost_subelevation;
-  bool obstacle_heuristic_enabled;
-=======
->>>>>>> 9fdcbb90
   bool obstacle_heuristic_admissible;
   bool allow_reverse_expansion;
   std::vector<std::vector<MotionPrimitive>> motion_primitives;
