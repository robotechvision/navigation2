--- conflicted
+++ resolved
@@ -39,16 +39,9 @@
   float change_penalty;
   float reverse_penalty;
   float cost_penalty;
-  float change_reverse_penalty;
   float analytic_expansion_ratio;
   float analytic_expansion_max_length;
-  float max_analytic_expansion_angle_range;
-  float max_analytic_expansion_cost_subelevation;
   std::string lattice_filepath;
-<<<<<<< HEAD
-  bool obstacle_heuristic_enabled;
-=======
->>>>>>> 9fdcbb90
   bool obstacle_heuristic_admissible;
   bool cache_obstacle_heuristic;
   bool allow_reverse_expansion;
