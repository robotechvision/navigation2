// Copyright (c) 2020, Samsung Research America
//
// Licensed under the Apache License, Version 2.0 (the "License");
// you may not use this file except in compliance with the License.
// You may obtain a copy of the License at
//
//     http://www.apache.org/licenses/LICENSE-2.0
//
// Unless required by applicable law or agreed to in writing, software
// distributed under the License is distributed on an "AS IS" BASIS,
// WITHOUT WARRANTIES OR CONDITIONS OF ANY KIND, either express or implied.
// See the License for the specific language governing permissions and
// limitations under the License. Reserved.

#ifndef NAV2_SMAC_PLANNER__NODE_HYBRID_HPP_
#define NAV2_SMAC_PLANNER__NODE_HYBRID_HPP_

#include <math.h>
#include <vector>
#include <cmath>
#include <iostream>
#include <functional>
#include <queue>
#include <memory>
#include <utility>
#include <limits>

#include "ompl/base/StateSpace.h"

#include "nav2_smac_planner/constants.hpp"
#include "nav2_smac_planner/types.hpp"
#include "nav2_smac_planner/collision_checker.hpp"
#include "nav2_smac_planner/costmap_downsampler.hpp"

namespace nav2_smac_planner
{

typedef std::vector<float> LookupTable;
typedef std::pair<double, double> TrigValues;

<<<<<<< HEAD
// BENCHMARKING
struct PointXYZI {
  float x = 0, y = 0, z = 0, intensity = 0;

  PointXYZI(float x, float y, float z, float intensity) {
    this->x = x;
    this->y = y;
    this->z = z;
    this->intensity = intensity;
  }

  PointXYZI() {}
};


typedef std::pair<float, int> AStar2DElement;
struct AStar2DComparator
=======
typedef std::pair<float, unsigned int> ObstacleHeuristicElement;
struct ObstacleHeuristicComparator
>>>>>>> 5c2b5a65
{
  bool operator()(const ObstacleHeuristicElement & a, const ObstacleHeuristicElement & b) const
  {
    return a.first > b.first;
  }
};

typedef std::vector<ObstacleHeuristicElement> ObstacleHeuristicQueue;

// Must forward declare
class NodeHybrid;

/**
 * @struct nav2_smac_planner::HybridMotionTable
 * @brief A table of motion primitives and related functions
 */
struct HybridMotionTable
{
  /**
   * @brief A constructor for nav2_smac_planner::HybridMotionTable
   */
  HybridMotionTable() {}

  /**
   * @brief Initializing using Dubin model
   * @param size_x_in Size of costmap in X
   * @param size_y_in Size of costmap in Y
   * @param angle_quantization_in Size of costmap in bin sizes
   * @param search_info Parameters for searching
   */
  void initDubin(
    unsigned int & size_x_in,
    unsigned int & size_y_in,
    unsigned int & angle_quantization_in,
    SearchInfo & search_info);

  /**
   * @brief Initializing using Reeds-Shepp model
   * @param size_x_in Size of costmap in X
   * @param size_y_in Size of costmap in Y
   * @param angle_quantization_in Size of costmap in bin sizes
   * @param search_info Parameters for searching
   */
  void initReedsShepp(
    unsigned int & size_x_in,
    unsigned int & size_y_in,
    unsigned int & angle_quantization_in,
    SearchInfo & search_info);

  /**
   * @brief Get projections of motion models
   * @param node Ptr to NodeHybrid
   * @return A set of motion poses
   */
  MotionPoses getProjections(const NodeHybrid * node);

  /**
   * @brief Get the angular bin to use from a raw orientation
   * @param theta Angle in radians
   * @return bin index of closest angle to request
   */
  unsigned int getClosestAngularBin(const double & theta);

  /**
   * @brief Get the raw orientation from an angular bin
   * @param bin_idx Index of the bin
   * @return Raw orientation in radians
   */
  float getAngleFromBin(const unsigned int & bin_idx);

  MotionModel motion_model = MotionModel::UNKNOWN;
  MotionPoses projections;
  unsigned int size_x;
  unsigned int num_angle_quantization;
  float num_angle_quantization_float;
  float min_turning_radius;
  float bin_size;
  float change_penalty;
  float non_straight_penalty;
  float cost_penalty;
  float reverse_penalty;
  float travel_distance_reward;
  ompl::base::StateSpacePtr state_space;
  std::vector<std::vector<double>> delta_xs;
  std::vector<std::vector<double>> delta_ys;
  std::vector<TrigValues> trig_values;
};

/**
 * @class nav2_smac_planner::NodeHybrid
 * @brief NodeHybrid implementation for graph, Hybrid-A*
 */
class NodeHybrid
{
public:
  typedef NodeHybrid * NodePtr;
  typedef std::unique_ptr<std::vector<NodeHybrid>> Graph;
  typedef std::vector<NodePtr> NodeVector;

  /**
   * @class nav2_smac_planner::NodeHybrid::Coordinates
   * @brief NodeHybrid implementation of coordinate structure
   */
  struct Coordinates
  {
    /**
     * @brief A constructor for nav2_smac_planner::NodeHybrid::Coordinates
     */
    Coordinates() {}

    /**
     * @brief A constructor for nav2_smac_planner::NodeHybrid::Coordinates
     * @param x_in X coordinate
     * @param y_in Y coordinate
     * @param theta_in Theta coordinate
     */
    Coordinates(const float & x_in, const float & y_in, const float & theta_in)
    : x(x_in), y(y_in), theta(theta_in)
    {}

    inline bool operator==(const Coordinates & rhs)
    {
      return this->x == rhs.x && this->y == rhs.y && this->theta == rhs.theta;
    }

    inline bool operator!=(const Coordinates & rhs)
    {
      return !(*this == rhs);
    }

    float x, y, theta;
  };

  typedef std::vector<Coordinates> CoordinateVector;

  /**
   * @brief A constructor for nav2_smac_planner::NodeHybrid
   * @param index The index of this node for self-reference
   */
  explicit NodeHybrid(const unsigned int index);

  /**
   * @brief A destructor for nav2_smac_planner::NodeHybrid
   */
  ~NodeHybrid();

  /**
   * @brief operator== for comparisons
   * @param NodeHybrid right hand side node reference
   * @return If cell indicies are equal
   */
  bool operator==(const NodeHybrid & rhs)
  {
    return this->_index == rhs._index;
  }

  /**
   * @brief setting continuous coordinate search poses (in partial-cells)
   * @param Pose pose
   */
  inline void setPose(const Coordinates & pose_in)
  {
    pose = pose_in;
  }

  /**
   * @brief Reset method for new search
   */
  void reset();

  /**
   * @brief Gets the accumulated cost at this node
   * @return accumulated cost
   */
  inline float & getAccumulatedCost()
  {
    return _accumulated_cost;
  }

  /**
   * @brief Sets the accumulated cost at this node
   * @param reference to accumulated cost
   */
  inline void setAccumulatedCost(const float & cost_in)
  {
    _accumulated_cost = cost_in;
  }

  /**
   * @brief Sets the motion primitive index used to achieve node in search
   * @param reference to motion primitive idx
   */
  inline void setMotionPrimitiveIndex(const unsigned int & idx)
  {
    _motion_primitive_index = idx;
  }

  /**
   * @brief Gets the motion primitive index used to achieve node in search
   * @return reference to motion primitive idx
   */
  inline unsigned int & getMotionPrimitiveIndex()
  {
    return _motion_primitive_index;
  }

  /**
   * @brief Gets the costmap cost at this node
   * @return costmap cost
   */
  inline float & getCost()
  {
    return _cell_cost;
  }

  /**
   * @brief Gets if cell has been visited in search
   * @param If cell was visited
   */
  inline bool & wasVisited()
  {
    return _was_visited;
  }

  /**
   * @brief Sets if cell has been visited in search
   */
  inline void visited()
  {
    _was_visited = true;
  }

  /**
   * @brief Gets cell index
   * @return Reference to cell index
   */
  inline unsigned int & getIndex()
  {
    return _index;
  }

  /**
   * @brief Check if this node is valid
   * @param traverse_unknown If we can explore unknown nodes on the graph
   * @return whether this node is valid and collision free
   */
  bool isNodeValid(const bool & traverse_unknown, GridCollisionChecker * collision_checker);

  /**
   * @brief Get traversal cost of parent node to child node
   * @param child Node pointer to child
   * @return traversal cost
   */
  float getTraversalCost(const NodePtr & child);

  /**
   * @brief Get index at coordinates
   * @param x X coordinate of point
   * @param y Y coordinate of point
   * @param angle Theta coordinate of point
   * @param width Width of costmap
   * @param angle_quantization Number of theta bins
   * @return Index
   */
  static inline unsigned int getIndex(
    const unsigned int & x, const unsigned int & y, const unsigned int & angle,
    const unsigned int & width, const unsigned int & angle_quantization)
  {
    return angle + x * angle_quantization + y * width * angle_quantization;
  }

  /**
   * @brief Get index at coordinates
   * @param x X coordinate of point
   * @param y Y coordinate of point
   * @param angle Theta coordinate of point
   * @return Index
   */
  static inline unsigned int getIndex(
    const unsigned int & x, const unsigned int & y, const unsigned int & angle)
  {
    return getIndex(
      x, y, angle, motion_table.size_x,
      motion_table.num_angle_quantization);
  }

  /**
   * @brief Get coordinates at index
   * @param index Index of point
   * @param width Width of costmap
   * @param angle_quantization Theta size of costmap
   * @return Coordinates
   */
  static inline Coordinates getCoords(
    const unsigned int & index,
    const unsigned int & width, const unsigned int & angle_quantization)
  {
    return Coordinates(
      (index / angle_quantization) % width,    // x
      index / (angle_quantization * width),    // y
      index % angle_quantization);    // theta
  }

  /**
   * @brief Get cost of heuristic of node
   * @param node Node index current
   * @param node Node index of new
   * @param costmap Costmap ptr to use
   * @return Heuristic cost between the nodes
   */
  static float getHeuristicCost(
    const Coordinates & node_coords,
    const Coordinates & goal_coordinates,
    const nav2_costmap_2d::Costmap2D * costmap);

  /**
   * @brief Initialize motion models
   * @param motion_model Motion model enum to use
   * @param size_x Size of X of graph
   * @param size_y Size of y of graph
   * @param angle_quantization Size of theta bins of graph
   * @param search_info Search info to use
   */
  static void initMotionModel(
    const MotionModel & motion_model,
    unsigned int & size_x,
    unsigned int & size_y,
    unsigned int & angle_quantization,
    SearchInfo & search_info);

  /**
   * @brief Compute the SE2 distance heuristic
   * @param lookup_table_dim Size, in costmap pixels, of the
   * each lookup table dimension to populate
   * @param motion_model Motion model to use for state space
   * @param dim_3_size Number of quantization bins for caching
   * @param search_info Info containing minimum radius to use
   */
  static void precomputeDistanceHeuristic(
    const float & lookup_table_dim,
    const MotionModel & motion_model,
    const unsigned int & dim_3_size,
    const SearchInfo & search_info);

  /**
   * @brief Compute the Obstacle heuristic
   * @param node_coords Coordinates to get heuristic at
   * @param goal_coords Coordinates to compute heuristic to
   * @return heuristic Heuristic value
   */
  static float getObstacleHeuristic(
    const Coordinates & node_coords,
    const Coordinates & goal_coords,
    const double & cost_penalty);

  /**
   * @brief Compute the Distance heuristic
   * @param node_coords Coordinates to get heuristic at
   * @param goal_coords Coordinates to compute heuristic to
   * @param obstacle_heuristic Value of the obstacle heuristic to compute
   * additional motion heuristics if required
   * @return heuristic Heuristic value
   */
  static float getDistanceHeuristic(
    const Coordinates & node_coords,
    const Coordinates & goal_coords,
    const float & obstacle_heuristic);

  /**
   * @brief reset the obstacle heuristic state
   * @param costmap Costmap to use
   * @param goal_coords Coordinates to start heuristic expansion at
   */
  static void resetObstacleHeuristic(
    nav2_costmap_2d::Costmap2D * costmap,
    const unsigned int & start_x, const unsigned int & start_y,
    const unsigned int & goal_x, const unsigned int & goal_y);

  /**
   * @brief Retrieve all valid neighbors of a node.
   * @param validity_checker Functor for state validity checking
   * @param collision_checker Collision checker to use
   * @param traverse_unknown If unknown costs are valid to traverse
   * @param neighbors Vector of neighbors to be filled
   */
  void getNeighbors(
    std::function<bool(const unsigned int &, nav2_smac_planner::NodeHybrid * &)> & validity_checker,
    GridCollisionChecker * collision_checker,
    const bool & traverse_unknown,
    NodeVector & neighbors);

  /**
   * @brief Set the starting pose for planning, as a node index
   * @param path Reference to a vector of indicies of generated path
   * @return whether the path was able to be backtraced
   */
  bool backtracePath(CoordinateVector & path);

  NodeHybrid * parent;
  Coordinates pose;

  // Constants required across all nodes but don't want to allocate more than once
  static double travel_distance_cost;
  static HybridMotionTable motion_table;
  // Wavefront lookup and queue for continuing to expand as needed
  static LookupTable obstacle_heuristic_lookup_table;
  static ObstacleHeuristicQueue obstacle_heuristic_queue;

  static nav2_costmap_2d::Costmap2D * sampled_costmap;
  static CostmapDownsampler downsampler;
  // Dubin / Reeds-Shepp lookup and size for dereferencing
  static LookupTable dist_heuristic_lookup_table;
  static float size_lookup;

  // BENCHMARKING
  static int run_number;
  static int total_expansions_cnt;
  static double total_time;
  static double total_time_init;
  static std::vector<PointXYZI> map_points;
  static std::vector<PointXYZI> node_points;

private:
  float _cell_cost;
  float _accumulated_cost;
  unsigned int _index;
  bool _was_visited;
  unsigned int _motion_primitive_index;
};

}  // namespace nav2_smac_planner

#endif  // NAV2_SMAC_PLANNER__NODE_HYBRID_HPP_<|MERGE_RESOLUTION|>--- conflicted
+++ resolved
@@ -38,7 +38,6 @@
 typedef std::vector<float> LookupTable;
 typedef std::pair<double, double> TrigValues;
 
-<<<<<<< HEAD
 // BENCHMARKING
 struct PointXYZI {
   float x = 0, y = 0, z = 0, intensity = 0;
@@ -54,12 +53,8 @@
 };
 
 
-typedef std::pair<float, int> AStar2DElement;
-struct AStar2DComparator
-=======
 typedef std::pair<float, unsigned int> ObstacleHeuristicElement;
 struct ObstacleHeuristicComparator
->>>>>>> 5c2b5a65
 {
   bool operator()(const ObstacleHeuristicElement & a, const ObstacleHeuristicElement & b) const
   {
