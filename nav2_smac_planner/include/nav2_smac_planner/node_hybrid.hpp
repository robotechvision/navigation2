--- conflicted
+++ resolved
@@ -38,28 +38,6 @@
 typedef std::vector<float> LookupTable;
 typedef std::pair<double, double> TrigValues;
 
-<<<<<<< HEAD
-typedef std::pair<double, double> DSKey;
-typedef std::pair<std::pair<double, double>, int> DSKeyVal;
-typedef std::multimap<DSKey, int> DSQueue;
-
-// BENCHMARKING
-struct PointXYZI {
-  float x = 0, y = 0, z = 0, intensity = 0;
-
-  PointXYZI(float x, float y, float z, float intensity) {
-    this->x = x;
-    this->y = y;
-    this->z = z;
-    this->intensity = intensity;
-  }
-
-  PointXYZI() {}
-};
-
-
-=======
->>>>>>> 9fdcbb90
 typedef std::pair<float, int> AStar2DElement;
 struct AStar2DComparator
 {
@@ -71,11 +49,6 @@
 
 typedef std::vector<AStar2DElement> AStar2DQueue;
 
-<<<<<<< HEAD
-// Need seperate pose struct for motion table operations
-
-=======
->>>>>>> 9fdcbb90
 // Must forward declare
 class NodeHybrid;
 
@@ -148,13 +121,6 @@
   float non_straight_penalty;
   float cost_penalty;
   float reverse_penalty;
-<<<<<<< HEAD
-  float change_reverse_penalty;
-  float max_analytic_expansion_angle_range;
-  float max_analytic_expansion_cost_subelevation;
-  bool obstacle_heuristic_enabled;
-=======
->>>>>>> 9fdcbb90
   bool obstacle_heuristic_admissible;
   ompl::base::StateSpacePtr state_space;
   std::vector<std::vector<double>> delta_xs;
@@ -428,17 +394,6 @@
     const Coordinates & node_coords,
     const Coordinates & goal_coords,
     const double & cost_penalty);
-  
-  /**
-   * @brief Compute the Obstacle heuristic, following A* admissibility rule
-   * @param node_coords Coordinates to get heuristic at
-   * @param goal_coords Coordinates to compute heuristic to
-   * @return heuristic Heuristic value
-   */
-  static float getObstacleHeuristicAdmissible(
-    const Coordinates & node_coords,
-    const Coordinates & goal_coords,
-    const double & cost_penalty);
 
   /**
    * @brief Compute the Obstacle heuristic, adhering A* admissibility rule
@@ -505,23 +460,12 @@
   static LookupTable astar_2d_h_table;
   static bool astar_2d_first_run;
   static AStar2DQueue astar_2d_queue;
-<<<<<<< HEAD
-  static int run_number;
-  static int total_expansions_cnt;
-  static double total_time;
-  static double total_time_init;
-=======
->>>>>>> 9fdcbb90
 
   static nav2_costmap_2d::Costmap2D * sampled_costmap;
   static CostmapDownsampler downsampler;
   // Dubin / Reeds-Shepp lookup and size for dereferencing
   static LookupTable dist_heuristic_lookup_table;
   static float size_lookup;
-
-  // BENCHMARKING
-  static std::vector<PointXYZI> map_points;
-  static std::vector<PointXYZI> node_points;
 
 private:
   float _cell_cost;
