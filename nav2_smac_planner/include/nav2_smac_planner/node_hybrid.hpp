// Copyright (c) 2020, Samsung Research America
//
// Licensed under the Apache License, Version 2.0 (the "License");
// you may not use this file except in compliance with the License.
// You may obtain a copy of the License at
//
//     http://www.apache.org/licenses/LICENSE-2.0
//
// Unless required by applicable law or agreed to in writing, software
// distributed under the License is distributed on an "AS IS" BASIS,
// WITHOUT WARRANTIES OR CONDITIONS OF ANY KIND, either express or implied.
// See the License for the specific language governing permissions and
// limitations under the License. Reserved.

#ifndef NAV2_SMAC_PLANNER__NODE_HYBRID_HPP_
#define NAV2_SMAC_PLANNER__NODE_HYBRID_HPP_

#include <math.h>
#include <vector>
#include <cmath>
#include <iostream>
#include <functional>
#include <queue>
#include <memory>
#include <utility>
#include <limits>

#include "ompl/base/StateSpace.h"

#include "nav2_smac_planner/constants.hpp"
#include "nav2_smac_planner/types.hpp"
#include "nav2_smac_planner/collision_checker.hpp"
#include "nav2_smac_planner/costmap_downsampler.hpp"

namespace nav2_smac_planner
{

typedef std::vector<float> LookupTable;
typedef std::pair<double, double> TrigValues;

typedef std::pair<float, unsigned int> ObstacleHeuristicElement;
struct ObstacleHeuristicComparator
{
  bool operator()(const ObstacleHeuristicElement & a, const ObstacleHeuristicElement & b) const
  {
    return a.first > b.first;
  }
};

typedef std::vector<ObstacleHeuristicElement> ObstacleHeuristicQueue;

// Must forward declare
class NodeHybrid;

/**
 * @struct nav2_smac_planner::HybridMotionTable
 * @brief A table of motion primitives and related functions
 */
struct HybridMotionTable
{
  /**
   * @brief A constructor for nav2_smac_planner::HybridMotionTable
   */
  HybridMotionTable() {}

  /**
   * @brief Initializing using Dubin model
   * @param size_x_in Size of costmap in X
   * @param size_y_in Size of costmap in Y
   * @param angle_quantization_in Size of costmap in bin sizes
   * @param search_info Parameters for searching
   */
  void initDubin(
    unsigned int & size_x_in,
    unsigned int & size_y_in,
    unsigned int & angle_quantization_in,
    SearchInfo & search_info);

  /**
   * @brief Initializing using Reeds-Shepp model
   * @param size_x_in Size of costmap in X
   * @param size_y_in Size of costmap in Y
   * @param angle_quantization_in Size of costmap in bin sizes
   * @param search_info Parameters for searching
   */
  void initReedsShepp(
    unsigned int & size_x_in,
    unsigned int & size_y_in,
    unsigned int & angle_quantization_in,
    SearchInfo & search_info);

  /**
   * @brief Get projections of motion models
   * @param node Ptr to NodeHybrid
   * @return A set of motion poses
   */
  MotionPoses getProjections(const NodeHybrid * node);

  /**
   * @brief Get the angular bin to use from a raw orientation
   * @param theta Angle in radians
   * @return bin index of closest angle to request
   */
  unsigned int getClosestAngularBin(const double & theta);

  /**
   * @brief Get the raw orientation from an angular bin
   * @param bin_idx Index of the bin
   * @return Raw orientation in radians
   */
  float getAngleFromBin(const unsigned int & bin_idx);

  MotionModel motion_model = MotionModel::UNKNOWN;
  MotionPoses projections;
  unsigned int size_x;
  unsigned int num_angle_quantization;
  float num_angle_quantization_float;
  float min_turning_radius;
  float bin_size;
  float change_penalty;
  float non_straight_penalty;
  float cost_penalty;
  float reverse_penalty;
  float change_reverse_penalty;
  float travel_distance_reward;
<<<<<<< HEAD
  bool obstacle_heuristic_admissible;
  float max_analytic_expansion_angle_range;
=======
>>>>>>> 85cf934d
  ompl::base::StateSpacePtr state_space;
  std::vector<std::vector<double>> delta_xs;
  std::vector<std::vector<double>> delta_ys;
  std::vector<TrigValues> trig_values;
};

/**
 * @class nav2_smac_planner::NodeHybrid
 * @brief NodeHybrid implementation for graph, Hybrid-A*
 */
class NodeHybrid
{
public:
  typedef NodeHybrid * NodePtr;
  typedef std::unique_ptr<std::vector<NodeHybrid>> Graph;
  typedef std::vector<NodePtr> NodeVector;

  /**
   * @class nav2_smac_planner::NodeHybrid::Coordinates
   * @brief NodeHybrid implementation of coordinate structure
   */
  struct Coordinates
  {
    /**
     * @brief A constructor for nav2_smac_planner::NodeHybrid::Coordinates
     */
    Coordinates() {}

    /**
     * @brief A constructor for nav2_smac_planner::NodeHybrid::Coordinates
     * @param x_in X coordinate
     * @param y_in Y coordinate
     * @param theta_in Theta coordinate
     */
    Coordinates(const float & x_in, const float & y_in, const float & theta_in)
    : x(x_in), y(y_in), theta(theta_in)
    {}

    inline bool operator==(const Coordinates & rhs)
    {
      return this->x == rhs.x && this->y == rhs.y && this->theta == rhs.theta;
    }

    inline bool operator!=(const Coordinates & rhs)
    {
      return !(*this == rhs);
    }

    float x, y, theta;
  };

  typedef std::vector<Coordinates> CoordinateVector;

  /**
   * @brief A constructor for nav2_smac_planner::NodeHybrid
   * @param index The index of this node for self-reference
   */
  explicit NodeHybrid(const unsigned int index);

  /**
   * @brief A destructor for nav2_smac_planner::NodeHybrid
   */
  ~NodeHybrid();

  /**
   * @brief operator== for comparisons
   * @param NodeHybrid right hand side node reference
   * @return If cell indicies are equal
   */
  bool operator==(const NodeHybrid & rhs)
  {
    return this->_index == rhs._index;
  }

  /**
   * @brief setting continuous coordinate search poses (in partial-cells)
   * @param Pose pose
   */
  inline void setPose(const Coordinates & pose_in)
  {
    pose = pose_in;
  }

  /**
   * @brief Reset method for new search
   */
  void reset();

  /**
   * @brief Gets the accumulated cost at this node
   * @return accumulated cost
   */
  inline float & getAccumulatedCost()
  {
    return _accumulated_cost;
  }

  /**
   * @brief Sets the accumulated cost at this node
   * @param reference to accumulated cost
   */
  inline void setAccumulatedCost(const float & cost_in)
  {
    _accumulated_cost = cost_in;
  }

  /**
   * @brief Sets the motion primitive index used to achieve node in search
   * @param reference to motion primitive idx
   */
  inline void setMotionPrimitiveIndex(const unsigned int & idx)
  {
    _motion_primitive_index = idx;
  }

  /**
   * @brief Gets the motion primitive index used to achieve node in search
   * @return reference to motion primitive idx
   */
  inline unsigned int & getMotionPrimitiveIndex()
  {
    return _motion_primitive_index;
  }

  /**
   * @brief Gets the costmap cost at this node
   * @return costmap cost
   */
  inline float & getCost()
  {
    return _cell_cost;
  }

  /**
   * @brief Gets if cell has been visited in search
   * @param If cell was visited
   */
  inline bool & wasVisited()
  {
    return _was_visited;
  }

  /**
   * @brief Sets if cell has been visited in search
   */
  inline void visited()
  {
    _was_visited = true;
  }

  /**
   * @brief Gets cell index
   * @return Reference to cell index
   */
  inline unsigned int & getIndex()
  {
    return _index;
  }

  /**
   * @brief Check if this node is valid
   * @param traverse_unknown If we can explore unknown nodes on the graph
   * @return whether this node is valid and collision free
   */
  bool isNodeValid(const bool & traverse_unknown, GridCollisionChecker * collision_checker);

  /**
   * @brief Get traversal cost of parent node to child node
   * @param child Node pointer to child
   * @return traversal cost
   */
  float getTraversalCost(const NodePtr & child);

  /**
   * @brief Get index at coordinates
   * @param x X coordinate of point
   * @param y Y coordinate of point
   * @param angle Theta coordinate of point
   * @param width Width of costmap
   * @param angle_quantization Number of theta bins
   * @return Index
   */
  static inline unsigned int getIndex(
    const unsigned int & x, const unsigned int & y, const unsigned int & angle,
    const unsigned int & width, const unsigned int & angle_quantization)
  {
    return angle + x * angle_quantization + y * width * angle_quantization;
  }

  /**
   * @brief Get index at coordinates
   * @param x X coordinate of point
   * @param y Y coordinate of point
   * @param angle Theta coordinate of point
   * @return Index
   */
  static inline unsigned int getIndex(
    const unsigned int & x, const unsigned int & y, const unsigned int & angle)
  {
    return getIndex(
      x, y, angle, motion_table.size_x,
      motion_table.num_angle_quantization);
  }

  /**
   * @brief Get coordinates at index
   * @param index Index of point
   * @param width Width of costmap
   * @param angle_quantization Theta size of costmap
   * @return Coordinates
   */
  static inline Coordinates getCoords(
    const unsigned int & index,
    const unsigned int & width, const unsigned int & angle_quantization)
  {
    return Coordinates(
      (index / angle_quantization) % width,    // x
      index / (angle_quantization * width),    // y
      index % angle_quantization);    // theta
  }

  /**
   * @brief Get cost of heuristic of node
   * @param node Node index current
   * @param node Node index of new
   * @param costmap Costmap ptr to use
   * @return Heuristic cost between the nodes
   */
  static float getHeuristicCost(
    const Coordinates & node_coords,
    const Coordinates & goal_coordinates,
    const nav2_costmap_2d::Costmap2D * costmap);

  /**
   * @brief Initialize motion models
   * @param motion_model Motion model enum to use
   * @param size_x Size of X of graph
   * @param size_y Size of y of graph
   * @param angle_quantization Size of theta bins of graph
   * @param search_info Search info to use
   */
  static void initMotionModel(
    const MotionModel & motion_model,
    unsigned int & size_x,
    unsigned int & size_y,
    unsigned int & angle_quantization,
    SearchInfo & search_info);

  /**
   * @brief Compute the SE2 distance heuristic
   * @param lookup_table_dim Size, in costmap pixels, of the
   * each lookup table dimension to populate
   * @param motion_model Motion model to use for state space
   * @param dim_3_size Number of quantization bins for caching
   * @param search_info Info containing minimum radius to use
   */
  static void precomputeDistanceHeuristic(
    const float & lookup_table_dim,
    const MotionModel & motion_model,
    const unsigned int & dim_3_size,
    const SearchInfo & search_info);

  /**
   * @brief Compute the Obstacle heuristic
   * @param node_coords Coordinates to get heuristic at
   * @param goal_coords Coordinates to compute heuristic to
   * @return heuristic Heuristic value
   */
  static float getObstacleHeuristic(
    const Coordinates & node_coords,
    const Coordinates & goal_coords,
    const double & cost_penalty);

  /**
   * @brief Compute the Distance heuristic
   * @param node_coords Coordinates to get heuristic at
   * @param goal_coords Coordinates to compute heuristic to
   * @param obstacle_heuristic Value of the obstacle heuristic to compute
   * additional motion heuristics if required
   * @return heuristic Heuristic value
   */
  static float getDistanceHeuristic(
    const Coordinates & node_coords,
    const Coordinates & goal_coords,
    const float & obstacle_heuristic);

  /**
   * @brief reset the obstacle heuristic state
   * @param costmap Costmap to use
   * @param goal_coords Coordinates to start heuristic expansion at
   */
  static void resetObstacleHeuristic(
    nav2_costmap_2d::Costmap2D * costmap,
    const unsigned int & start_x, const unsigned int & start_y,
    const unsigned int & goal_x, const unsigned int & goal_y);

  /**
   * @brief Retrieve all valid neighbors of a node.
   * @param validity_checker Functor for state validity checking
   * @param collision_checker Collision checker to use
   * @param traverse_unknown If unknown costs are valid to traverse
   * @param neighbors Vector of neighbors to be filled
   */
  void getNeighbors(
    std::function<bool(const unsigned int &, nav2_smac_planner::NodeHybrid * &)> & validity_checker,
    GridCollisionChecker * collision_checker,
    const bool & traverse_unknown,
    NodeVector & neighbors);

  /**
   * @brief Set the starting pose for planning, as a node index
   * @param path Reference to a vector of indicies of generated path
   * @return whether the path was able to be backtraced
   */
  bool backtracePath(CoordinateVector & path);

  NodeHybrid * parent;
  Coordinates pose;

  // Constants required across all nodes but don't want to allocate more than once
  static double travel_distance_cost;
  static HybridMotionTable motion_table;
  // Wavefront lookup and queue for continuing to expand as needed
  static LookupTable obstacle_heuristic_lookup_table;
  static ObstacleHeuristicQueue obstacle_heuristic_queue;

  static nav2_costmap_2d::Costmap2D * sampled_costmap;
  static CostmapDownsampler downsampler;
  // Dubin / Reeds-Shepp lookup and size for dereferencing
  static LookupTable dist_heuristic_lookup_table;
  static float size_lookup;

private:
  float _cell_cost;
  float _accumulated_cost;
  unsigned int _index;
  bool _was_visited;
  unsigned int _motion_primitive_index;
};

}  // namespace nav2_smac_planner

#endif  // NAV2_SMAC_PLANNER__NODE_HYBRID_HPP_<|MERGE_RESOLUTION|>--- conflicted
+++ resolved
@@ -123,11 +123,7 @@
   float reverse_penalty;
   float change_reverse_penalty;
   float travel_distance_reward;
-<<<<<<< HEAD
-  bool obstacle_heuristic_admissible;
   float max_analytic_expansion_angle_range;
-=======
->>>>>>> 85cf934d
   ompl::base::StateSpacePtr state_space;
   std::vector<std::vector<double>> delta_xs;
   std::vector<std::vector<double>> delta_ys;
