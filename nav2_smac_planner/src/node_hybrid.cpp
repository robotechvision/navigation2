--- conflicted
+++ resolved
@@ -66,11 +66,8 @@
   non_straight_penalty = search_info.non_straight_penalty;
   cost_penalty = search_info.cost_penalty;
   reverse_penalty = search_info.reverse_penalty;
-<<<<<<< HEAD
+  change_reverse_penalty = search_info.change_reverse_penalty;
   obstacle_heuristic_admissible = search_info.obstacle_heuristic_admissible;
-=======
-  change_reverse_penalty = search_info.change_reverse_penalty;
->>>>>>> ed83b2a7
 
   // if nothing changed, no need to re-compute primitives
   if (num_angle_quantization_in == num_angle_quantization &&
@@ -164,11 +161,8 @@
   non_straight_penalty = search_info.non_straight_penalty;
   cost_penalty = search_info.cost_penalty;
   reverse_penalty = search_info.reverse_penalty;
-<<<<<<< HEAD
+  change_reverse_penalty = search_info.change_reverse_penalty;
   obstacle_heuristic_admissible = search_info.obstacle_heuristic_admissible;
-=======
-  change_reverse_penalty = search_info.change_reverse_penalty;
->>>>>>> ed83b2a7
 
   // if nothing changed, no need to re-compute primitives
   if (num_angle_quantization_in == num_angle_quantization &&
