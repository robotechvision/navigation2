// Copyright (c) 2020, Samsung Research America
// Copyright (c) 2020, Applied Electric Vehicles Pty Ltd
//
// Licensed under the Apache License, Version 2.0 (the "License");
// you may not use this file except in compliance with the License.
// You may obtain a copy of the License at
//
//     http://www.apache.org/licenses/LICENSE-2.0
//
// Unless required by applicable law or agreed to in writing, software
// distributed under the License is distributed on an "AS IS" BASIS,
// WITHOUT WARRANTIES OR CONDITIONS OF ANY KIND, either express or implied.
// See the License for the specific language governing permissions and
// limitations under the License. Reserved.

#include <math.h>
#include <chrono>
#include <vector>
#include <memory>
#include <algorithm>
#include <queue>
#include <limits>
#include <utility>

#include "ompl/base/ScopedState.h"
#include "ompl/base/spaces/DubinsStateSpace.h"
#include "ompl/base/spaces/ReedsSheppStateSpace.h"

#include "nav2_smac_planner/node_hybrid.hpp"

using namespace std::chrono;  // NOLINT

namespace nav2_smac_planner
{

// defining static member for all instance to share
LookupTable NodeHybrid::obstacle_heuristic_lookup_table;
double NodeHybrid::travel_distance_cost = sqrt(2);
HybridMotionTable NodeHybrid::motion_table;
float NodeHybrid::size_lookup = 25;
LookupTable NodeHybrid::dist_heuristic_lookup_table;
nav2_costmap_2d::Costmap2D * NodeHybrid::sampled_costmap = nullptr;
CostmapDownsampler NodeHybrid::downsampler;
ObstacleHeuristicQueue NodeHybrid::obstacle_heuristic_queue;

int NodeHybrid::run_number;
int NodeHybrid::total_expansions_cnt;
double NodeHybrid::total_time;
double NodeHybrid::total_time_init;
std::vector<PointXYZI> NodeHybrid::node_points;
std::vector<PointXYZI> NodeHybrid::map_points;

// Each of these tables are the projected motion models through
// time and space applied to the search on the current node in
// continuous map-coordinates (e.g. not meters but partial map cells)
// Currently, these are set to project *at minimum* into a neighboring
// cell. Though this could be later modified to project a certain
// amount of time or particular distance forward.

// http://planning.cs.uiuc.edu/node821.html
// Model for ackermann style vehicle with minimum radius restriction
void HybridMotionTable::initDubin(
  unsigned int & size_x_in,
  unsigned int & /*size_y_in*/,
  unsigned int & num_angle_quantization_in,
  SearchInfo & search_info)
{
  size_x = size_x_in;
  change_penalty = search_info.change_penalty;
  non_straight_penalty = search_info.non_straight_penalty;
  cost_penalty = search_info.cost_penalty;
  reverse_penalty = search_info.reverse_penalty;
  travel_distance_reward = 1.0f - search_info.retrospective_penalty;

  // if nothing changed, no need to re-compute primitives
  if (num_angle_quantization_in == num_angle_quantization &&
    min_turning_radius == search_info.minimum_turning_radius &&
    motion_model == MotionModel::DUBIN)
  {
    return;
  }

  num_angle_quantization = num_angle_quantization_in;
  num_angle_quantization_float = static_cast<float>(num_angle_quantization);
  min_turning_radius = search_info.minimum_turning_radius;
  motion_model = MotionModel::DUBIN;

  // angle must meet 3 requirements:
  // 1) be increment of quantized bin size
  // 2) chord length must be greater than sqrt(2) to leave current cell
  // 3) maximum curvature must be respected, represented by minimum turning angle
  // Thusly:
  // On circle of radius minimum turning angle, we need select motion primatives
  // with chord length > sqrt(2) and be an increment of our bin size
  //
  // chord >= sqrt(2) >= 2 * R * sin (angle / 2); where angle / N = quantized bin size
  // Thusly: angle <= 2.0 * asin(sqrt(2) / (2 * R))
  float angle = 2.0 * asin(sqrt(2.0) / (2 * min_turning_radius));
  // Now make sure angle is an increment of the quantized bin size
  // And since its based on the minimum chord, we need to make sure its always larger
  bin_size =
    2.0f * static_cast<float>(M_PI) / static_cast<float>(num_angle_quantization);

  float increments;
  if (angle < bin_size) {
    increments = 1.0f;
  } else {
    // Search dimensions are clean multiples of quantization - this prevents
    // paths with loops in them
    increments = ceil(angle / bin_size);
  }
  angle = increments * bin_size;

  // find deflections
  // If we make a right triangle out of the chord in circle of radius
  // min turning angle, we can see that delta X = R * sin (angle)
  float delta_x = min_turning_radius * sin(angle);
  // Using that same right triangle, we can see that the complement
  // to delta Y is R * cos (angle). If we subtract R, we get the actual value
  float delta_y = min_turning_radius - (min_turning_radius * cos(angle));

  projections.clear();
  projections.reserve(3);
  projections.emplace_back(hypotf(delta_x, delta_y), 0.0, 0.0);  // Forward
  projections.emplace_back(delta_x, delta_y, increments);  // Left
  projections.emplace_back(delta_x, -delta_y, -increments);  // Right

  // Create the correct OMPL state space
  state_space = std::make_unique<ompl::base::DubinsStateSpace>(min_turning_radius);

  // Precompute projection deltas
  delta_xs.resize(projections.size());
  delta_ys.resize(projections.size());
  trig_values.resize(num_angle_quantization);

  for (unsigned int i = 0; i != projections.size(); i++) {
    delta_xs[i].resize(num_angle_quantization);
    delta_ys[i].resize(num_angle_quantization);

    for (unsigned int j = 0; j != num_angle_quantization; j++) {
      double cos_theta = cos(bin_size * j);
      double sin_theta = sin(bin_size * j);
      if (i == 0) {
        // if first iteration, cache the trig values for later
        trig_values[j] = {cos_theta, sin_theta};
      }
      delta_xs[i][j] = projections[i]._x * cos_theta - projections[i]._y * sin_theta;
      delta_ys[i][j] = projections[i]._x * sin_theta + projections[i]._y * cos_theta;
    }
  }
}

// http://planning.cs.uiuc.edu/node822.html
// Same as Dubin model but now reverse is valid
// See notes in Dubin for explanation
void HybridMotionTable::initReedsShepp(
  unsigned int & size_x_in,
  unsigned int & /*size_y_in*/,
  unsigned int & num_angle_quantization_in,
  SearchInfo & search_info)
{
  size_x = size_x_in;
  change_penalty = search_info.change_penalty;
  non_straight_penalty = search_info.non_straight_penalty;
  cost_penalty = search_info.cost_penalty;
  reverse_penalty = search_info.reverse_penalty;
  travel_distance_reward = 1.0f - search_info.retrospective_penalty;

  // if nothing changed, no need to re-compute primitives
  if (num_angle_quantization_in == num_angle_quantization &&
    min_turning_radius == search_info.minimum_turning_radius &&
    motion_model == MotionModel::REEDS_SHEPP)
  {
    return;
  }

  num_angle_quantization = num_angle_quantization_in;
  num_angle_quantization_float = static_cast<float>(num_angle_quantization);
  min_turning_radius = search_info.minimum_turning_radius;
  motion_model = MotionModel::REEDS_SHEPP;

  float angle = 2.0 * asin(sqrt(2.0) / (2 * min_turning_radius));
  bin_size =
    2.0f * static_cast<float>(M_PI) / static_cast<float>(num_angle_quantization);
  float increments;
  if (angle < bin_size) {
    increments = 1.0f;
  } else {
    increments = ceil(angle / bin_size);
  }
  angle = increments * bin_size;

  float delta_x = min_turning_radius * sin(angle);
  float delta_y = min_turning_radius - (min_turning_radius * cos(angle));

  projections.clear();
  projections.reserve(6);
  projections.emplace_back(hypotf(delta_x, delta_y), 0.0, 0.0);  // Forward
  projections.emplace_back(delta_x, delta_y, increments);  // Forward + Left
  projections.emplace_back(delta_x, -delta_y, -increments);  // Forward + Right
  projections.emplace_back(-hypotf(delta_x, delta_y), 0.0, 0.0);  // Backward
  projections.emplace_back(-delta_x, delta_y, -increments);  // Backward + Left
  projections.emplace_back(-delta_x, -delta_y, increments);  // Backward + Right

  // Create the correct OMPL state space
  state_space = std::make_unique<ompl::base::ReedsSheppStateSpace>(min_turning_radius);

  // Precompute projection deltas
  delta_xs.resize(projections.size());
  delta_ys.resize(projections.size());
  trig_values.resize(num_angle_quantization);

  for (unsigned int i = 0; i != projections.size(); i++) {
    delta_xs[i].resize(num_angle_quantization);
    delta_ys[i].resize(num_angle_quantization);

    for (unsigned int j = 0; j != num_angle_quantization; j++) {
      double cos_theta = cos(bin_size * j);
      double sin_theta = sin(bin_size * j);
      if (i == 0) {
        // if first iteration, cache the trig values for later
        trig_values[j] = {cos_theta, sin_theta};
      }
      delta_xs[i][j] = projections[i]._x * cos_theta - projections[i]._y * sin_theta;
      delta_ys[i][j] = projections[i]._x * sin_theta + projections[i]._y * cos_theta;
    }
  }
}

MotionPoses HybridMotionTable::getProjections(const NodeHybrid * node)
{
  MotionPoses projection_list;
  projection_list.reserve(projections.size());

  for (unsigned int i = 0; i != projections.size(); i++) {
    const MotionPose & motion_model = projections[i];

    // normalize theta, I know its overkill, but I've been burned before...
    const float & node_heading = node->pose.theta;
    float new_heading = node_heading + motion_model._theta;

    if (new_heading < 0.0) {
      new_heading += num_angle_quantization_float;
    }

    if (new_heading >= num_angle_quantization_float) {
      new_heading -= num_angle_quantization_float;
    }

    projection_list.emplace_back(
      delta_xs[i][node_heading] + node->pose.x,
      delta_ys[i][node_heading] + node->pose.y,
      new_heading);
  }

  return projection_list;
}

unsigned int HybridMotionTable::getClosestAngularBin(const double & theta)
{
  return static_cast<unsigned int>(floor(theta / bin_size));
}

float HybridMotionTable::getAngleFromBin(const unsigned int & bin_idx)
{
  return bin_idx * bin_size;
}

NodeHybrid::NodeHybrid(const unsigned int index)
: parent(nullptr),
  pose(0.0f, 0.0f, 0.0f),
  _cell_cost(std::numeric_limits<float>::quiet_NaN()),
  _accumulated_cost(std::numeric_limits<float>::max()),
  _index(index),
  _was_visited(false),
  _motion_primitive_index(std::numeric_limits<unsigned int>::max())
{
}

NodeHybrid::~NodeHybrid()
{
  parent = nullptr;
}

void NodeHybrid::reset()
{
  parent = nullptr;
  _cell_cost = std::numeric_limits<float>::quiet_NaN();
  _accumulated_cost = std::numeric_limits<float>::max();
  _was_visited = false;
  _motion_primitive_index = std::numeric_limits<unsigned int>::max();
  pose.x = 0.0f;
  pose.y = 0.0f;
  pose.theta = 0.0f;
}

bool NodeHybrid::isNodeValid(
  const bool & traverse_unknown,
  GridCollisionChecker * collision_checker)
{
  if (collision_checker->inCollision(
      this->pose.x, this->pose.y, this->pose.theta /*bin number*/, traverse_unknown))
  {
    return false;
  }

  _cell_cost = collision_checker->getCost();
  return true;
}

float NodeHybrid::getTraversalCost(const NodePtr & child)
{
  const float normalized_cost = child->getCost() / 252.0;
  if (std::isnan(normalized_cost)) {
    throw std::runtime_error(
            "Node attempted to get traversal "
            "cost without a known SE2 collision cost!");
  }

  // this is the first node
  if (getMotionPrimitiveIndex() == std::numeric_limits<unsigned int>::max()) {
    return NodeHybrid::travel_distance_cost;
  }

  float travel_cost = 0.0;
  float travel_cost_raw =
    NodeHybrid::travel_distance_cost * motion_table.travel_distance_reward +
    (NodeHybrid::travel_distance_cost * motion_table.cost_penalty * normalized_cost);

  if (child->getMotionPrimitiveIndex() == 0 || child->getMotionPrimitiveIndex() == 3) {
    // New motion is a straight motion, no additional costs to be applied
    travel_cost = travel_cost_raw;
  } else {
    if (getMotionPrimitiveIndex() == child->getMotionPrimitiveIndex()) {
      // Turning motion but keeps in same direction: encourages to commit to turning if starting it
      travel_cost = travel_cost_raw * motion_table.non_straight_penalty;
    } else {
      // Turning motion and changing direction: penalizes wiggling
      travel_cost = travel_cost_raw *
        (motion_table.non_straight_penalty + motion_table.change_penalty);
    }
  }

  if (child->getMotionPrimitiveIndex() > 2) {
    // reverse direction
    travel_cost *= motion_table.reverse_penalty;
  }

  return travel_cost;
}

float NodeHybrid::getHeuristicCost(
  const Coordinates & node_coords,
  const Coordinates & goal_coords,
  const nav2_costmap_2d::Costmap2D * /*costmap*/)
{
  const float obstacle_heuristic =
    getObstacleHeuristic(node_coords, goal_coords, motion_table.cost_penalty);
  const float dist_heuristic = getDistanceHeuristic(node_coords, goal_coords, obstacle_heuristic);
  return std::max(obstacle_heuristic, dist_heuristic);
}

void NodeHybrid::initMotionModel(
  const MotionModel & motion_model,
  unsigned int & size_x,
  unsigned int & size_y,
  unsigned int & num_angle_quantization,
  SearchInfo & search_info)
{
  // find the motion model selected
  switch (motion_model) {
    case MotionModel::DUBIN:
      motion_table.initDubin(size_x, size_y, num_angle_quantization, search_info);
      break;
    case MotionModel::REEDS_SHEPP:
      motion_table.initReedsShepp(size_x, size_y, num_angle_quantization, search_info);
      break;
    default:
      throw std::runtime_error(
              "Invalid motion model for Hybrid A*. Please select between"
              " Dubin (Ackermann forward only),"
              " Reeds-Shepp (Ackermann forward and back).");
  }

  travel_distance_cost = motion_table.projections[0]._x;
}

inline float distanceHeuristic2D(
  const unsigned int idx, const unsigned int size_x,
  const unsigned int target_x, const unsigned int target_y)
{
  return std::hypotf(
    static_cast<int>(idx % size_x) - static_cast<int>(target_x),
    static_cast<int>(idx / size_x) - static_cast<int>(target_y));
}

void NodeHybrid::resetObstacleHeuristic(
  nav2_costmap_2d::Costmap2D * costmap,
  const unsigned int & start_x, const unsigned int & start_y,
  const unsigned int & goal_x, const unsigned int & goal_y)
{
  // Downsample costmap 2x to compute a sparse obstacle heuristic. This speeds up
  // the planner considerably to search through 75% less cells with no detectable
  // erosion of path quality after even modest smoothing. The error would be no more
  // than 0.05 * normalized cost. Since this is just a search prior, there's no loss in generality
  std::weak_ptr<nav2_util::LifecycleNode> ptr;
  downsampler.on_configure(ptr, "fake_frame", "fake_topic", costmap, 2.0, true);
  downsampler.on_activate();
  sampled_costmap = downsampler.downsample(2.0);

  // Clear lookup table
  unsigned int size = sampled_costmap->getSizeInCellsX() * sampled_costmap->getSizeInCellsY();
  if (obstacle_heuristic_lookup_table.size() == size) {
    // must reset all values
    std::fill(
      obstacle_heuristic_lookup_table.begin(),
      obstacle_heuristic_lookup_table.end(), 0.0);
    std::fill(
      node_points.begin(),
      node_points.end(), PointXYZI());
    std::fill(
      map_points.begin(),
      map_points.end(), PointXYZI());
  } else {
    unsigned int obstacle_size = obstacle_heuristic_lookup_table.size();
    obstacle_heuristic_lookup_table.resize(size, 0.0);
    // must reset values for non-constructed indices
    std::fill_n(
      obstacle_heuristic_lookup_table.begin(), obstacle_size, 0.0);
<<<<<<< HEAD
    if (motion_table.obstacle_heuristic_admissible) {
      astar_2d_h_table.resize(size, -1.0f);
      // must reset values for non-constructed indices
      std::fill_n(
        astar_2d_h_table.begin(), obstacle_size, -1.0f);
    }
    node_points.resize(size, PointXYZI());
    std::fill_n(
      node_points.begin(), obstacle_size, PointXYZI());
    map_points.resize(size, PointXYZI());
    std::fill_n(
      map_points.begin(), obstacle_size, PointXYZI());
  }

  unsigned int size_x = sampled_costmap->getSizeInCellsX();
  unsigned int size_y = sampled_costmap->getSizeInCellsY();
  double orig_x = sampled_costmap->getOriginX();
  double orig_y = sampled_costmap->getOriginY();
  double res = sampled_costmap->getResolution();
  for (unsigned int y = 0; y < size_y; y++)
    for (unsigned int x = 0; x < size_x; x++) {
      int idx = y*size_x + x;
      map_points[idx].x = orig_x + res*x;
      map_points[idx].y = orig_y + res*y;
      node_points[idx].x = map_points[idx].x;
      node_points[idx].y = map_points[idx].y;
    }

  // Set initial goal point to queue from. Divided by 2 due to downsampled costmap.
  if (motion_table.obstacle_heuristic_admissible) {
    astar_2d_first_run = true;
    astar_2d_queue.clear();
    astar_2d_queue.reserve(sampled_costmap->getSizeInCellsX() * sampled_costmap->getSizeInCellsY());
  } else {
    std::queue<unsigned int> q;
    std::swap(obstacle_heuristic_queue, q);
    obstacle_heuristic_queue.emplace(
      ceil(goal_y / 2.0) * sampled_costmap->getSizeInCellsX() + ceil(goal_x / 2.0));
  }

  run_number = 1;
  total_expansions_cnt = 0;
  total_time = 0;
  total_time_init = 0;
=======
  }

  obstacle_heuristic_queue.clear();
  obstacle_heuristic_queue.reserve(
    sampled_costmap->getSizeInCellsX() * sampled_costmap->getSizeInCellsY());

  // Set initial goal point to queue from. Divided by 2 due to downsampled costmap.
  const unsigned int size_x = sampled_costmap->getSizeInCellsX();
  const unsigned int goal_index = floor(goal_y / 2.0) * size_x + floor(goal_x / 2.0);
  obstacle_heuristic_queue.emplace_back(
    distanceHeuristic2D(goal_index, size_x, start_x, start_y), goal_index);

  // initialize goal cell with a very small value to differentiate it from 0.0 (~uninitialized)
  // the negative value means the cell is in the open set
  obstacle_heuristic_lookup_table[goal_index] = -0.00001f;
>>>>>>> 5c2b5a65
}

float NodeHybrid::getObstacleHeuristic(
  const Coordinates & node_coords,
  const Coordinates & goal_coords,
  const double & cost_penalty)
{
<<<<<<< HEAD
  steady_clock::time_point a = steady_clock::now();
  // If already expanded, return the cost
  unsigned int size_x = sampled_costmap->getSizeInCellsX();
=======
  const unsigned int size_x = sampled_costmap->getSizeInCellsX();
>>>>>>> 5c2b5a65
  // Divided by 2 due to downsampled costmap.
  const unsigned int start_y = floor(node_coords.y / 2.0);
  const unsigned int start_x = floor(node_coords.x / 2.0);
  const unsigned int start_index = start_y * size_x + start_x;
  const float & requested_node_cost = obstacle_heuristic_lookup_table[start_index];
  if (requested_node_cost > 0.0f) {
    // costs are doubled due to downsampling
<<<<<<< HEAD
    node_points[start_index].intensity = 2.0 * starting_cost;
    return 2.0 * starting_cost;
=======
    return 2.0 * requested_node_cost;
>>>>>>> 5c2b5a65
  }

  const int size_x_int = static_cast<int>(size_x);
  const unsigned int size_y = sampled_costmap->getSizeInCellsY();

  const std::vector<int> neighborhood = {1, -1,  // left right
    size_x_int, -size_x_int,  // up down
    size_x_int + 1, size_x_int - 1,  // upper diagonals
    -size_x_int + 1, -size_x_int - 1};  // lower diagonals

<<<<<<< HEAD
  int expansions_cnt = 0;

  while (!obstacle_heuristic_queue.empty()) {
    // get next one
    idx = obstacle_heuristic_queue.front();
    obstacle_heuristic_queue.pop();
    last_accumulated_cost = obstacle_heuristic_lookup_table[idx];


    if (idx == start_index) {
      total_expansions_cnt += expansions_cnt;
      steady_clock::time_point c = steady_clock::now();
      duration<double> time_span = duration_cast<duration<double>>(c - a);
      double time = time_span.count()*1000;
      total_time += time;
      RCLCPP_INFO(rclcpp::get_logger("planner_server"), "Run: %d, expansions: %d (total: %d), queue size: %d, time: %lf (total: %lf) ms",
        run_number, expansions_cnt, total_expansions_cnt, (int)obstacle_heuristic_queue.size(), time, total_time);
      run_number++;
      // costs are doubled due to downsampling
      return 2.0 * last_accumulated_cost;
    }

    expansions_cnt++;

    map_points[idx].intensity += 1.0f;

    my_idx = idx / size_x;
    mx_idx = idx - (my_idx * size_x);

    // find neighbors
    for (unsigned int i = 0; i != neighborhood.size(); i++) {
      new_idx = static_cast<unsigned int>(static_cast<int>(idx) + neighborhood[i]);
      cost = static_cast<float>(sampled_costmap->getCost(idx));
      travel_cost =
        ((i <= 3) ? 1.0 : sqrt_2) + (((i <= 3) ? 1.0 : sqrt_2) * cost_penalty * cost / 252.0);
      current_accumulated_cost = last_accumulated_cost + travel_cost;

      // if neighbor path is better and non-lethal, set new cost and add to queue
      if (new_idx > 0 && new_idx < size_x * size_y && cost < INSCRIBED) {
        my = new_idx / size_x;
        mx = new_idx - (my * size_x);

        if (mx == 0 && mx_idx >= size_x - 1 || mx >= size_x - 1 && mx_idx == 0) {
          continue;
        }
        if (my == 0 && my_idx >= size_y - 1 || my >= size_y - 1 && my_idx == 0) {
          continue;
        }

        existing_cost = obstacle_heuristic_lookup_table[new_idx];
        if (existing_cost == 0.0 || existing_cost > current_accumulated_cost) {
          obstacle_heuristic_lookup_table[new_idx] = current_accumulated_cost;
          obstacle_heuristic_queue.emplace(new_idx);
        }
      }
    }
  }

  total_expansions_cnt += expansions_cnt;
  steady_clock::time_point c = steady_clock::now();
  duration<double> time_span = duration_cast<duration<double>>(c - a);
  double time = time_span.count()*1000;
  total_time += time;
  RCLCPP_INFO(rclcpp::get_logger("planner_server"), "Run: %d, expansions: %d (total: %d), queue size: %d, time: %lf (total: %lf) ms",
    run_number, expansions_cnt, total_expansions_cnt, (int)obstacle_heuristic_queue.size(), time, total_time);
  run_number++;

  // costs are doubled due to downsampling
  node_points[start_index].intensity = 2.0 * starting_cost;
  return 2.0 * obstacle_heuristic_lookup_table[start_index];
}

inline float distanceHeuristic2D(
  const int idx, const int size_x, const int goal_x,
  const int goal_y)
{
  int x = std::abs(idx % size_x - goal_x);
  int y = std::abs(idx / size_x - goal_y);
  float & table_value = NodeHybrid::astar_2d_h_table[y * size_x + x];
  return table_value < 0.0f ? table_value = std::hypotf(x, y) : table_value;
}

float NodeHybrid::getObstacleHeuristicAdmissible(
  const Coordinates & node_coords,
  const Coordinates & goal_coords,
  const double & cost_penalty)
{
  steady_clock::time_point a = steady_clock::now();

  int size_x = sampled_costmap->getSizeInCellsX();
  // Divided by 2 due to downsampled costmap.
  const int start_y = floor(node_coords.y / 2.0);
  const int start_x = floor(node_coords.x / 2.0);
  const int start_index = start_y * size_x + start_x;
  const float & starting_cost = obstacle_heuristic_lookup_table[start_index];
  if (starting_cost > 0.0f) {
    // costs are doubled due to downsampling
    node_points[start_index].intensity = 2.0 * starting_cost;
    return 2.0 * starting_cost;
  }

  const int size_x_int = static_cast<int>(size_x);
  const int size_y = sampled_costmap->getSizeInCellsY();

  const std::vector<int> neighborhood = {1, -1,  // left right
    size_x_int, -size_x_int,  // up down
    size_x_int + 1, size_x_int - 1,  // upper diagonals
    -size_x_int + 1, -size_x_int - 1};  // lower diagonals

  const int goal_x = floor(goal_coords.x / 2.0);
  const int goal_y = floor(goal_coords.y / 2.0);
  const int goal_index = goal_y * size_x + goal_x;
  if (astar_2d_first_run) {
    astar_2d_first_run = false;

    astar_2d_queue.emplace_back(
      distanceHeuristic2D(
        goal_index, size_x, start_x,
        start_y), goal_index);

    // initialize goal cell with a very small value to differentiate it from 0.0 (~uninitialized)
    // the negative value means the cell is in the open set
    obstacle_heuristic_lookup_table[goal_index] = -0.00001f;
  } else {
    for (auto & n : astar_2d_queue) {
      n.first = -obstacle_heuristic_lookup_table[n.second] +
        distanceHeuristic2D(n.second, size_x, start_x, start_y);
      map_points[n.second].intensity += 0.5f;
    }
    std::make_heap(astar_2d_queue.begin(), astar_2d_queue.end(), AStar2DComparator{});
    run_number++;
=======
  // start_x and start_y have changed since last call
  // we need to recompute 2D distance heuristic and reprioritize queue
  for (auto & n : obstacle_heuristic_queue) {
    n.first = -obstacle_heuristic_lookup_table[n.second] +
      distanceHeuristic2D(n.second, size_x, start_x, start_y);
>>>>>>> 5c2b5a65
  }
  std::make_heap(
    obstacle_heuristic_queue.begin(), obstacle_heuristic_queue.end(),
    ObstacleHeuristicComparator{});

  float c_cost, cost, travel_cost, new_cost, existing_cost;
  unsigned int mx, my, mx_idx, my_idx;
  unsigned int new_idx = 0;
  const float sqrt_2 = sqrt(2);
  int expansions_cnt = 0;

<<<<<<< HEAD
  steady_clock::time_point b = steady_clock::now();
  duration<double> time_span_init = duration_cast<duration<double>>(b - a);
  
  while (!astar_2d_queue.empty()) {
    AStar2DElement c = astar_2d_queue.front();
    std::pop_heap(astar_2d_queue.begin(), astar_2d_queue.end(), AStar2DComparator{});
    astar_2d_queue.pop_back();
=======
  while (!obstacle_heuristic_queue.empty()) {
    ObstacleHeuristicElement c = obstacle_heuristic_queue.front();
    std::pop_heap(
      obstacle_heuristic_queue.begin(), obstacle_heuristic_queue.end(),
      ObstacleHeuristicComparator{});
    obstacle_heuristic_queue.pop_back();
>>>>>>> 5c2b5a65
    c_cost = obstacle_heuristic_lookup_table[c.second];
    if (c_cost > 0.0f) {
      // cell has been processed and closed, no further cost improvements
      // are mathematically possible thanks to euclidean distance heuristic consistency
      continue;
    }
    c_cost = -c_cost;
    obstacle_heuristic_lookup_table[c.second] = c_cost;  // set a positive value to close the cell
    map_points[c.second].intensity += 1.0f;

    my_idx = c.second / size_x;
    mx_idx = c.second - (my_idx * size_x);

    // find neighbors
    for (unsigned int i = 0; i != neighborhood.size(); i++) {
      new_idx = static_cast<unsigned int>(static_cast<int>(c.second) + neighborhood[i]);
      cost = static_cast<float>(sampled_costmap->getCost(new_idx));

      // if neighbor path is better and non-lethal, set new cost and add to queue
      if (new_idx > 0 && new_idx < size_x * size_y && cost < INSCRIBED) {
        my = new_idx / size_x;
        mx = new_idx - (my * size_x);

        if (mx == 0 && mx_idx >= size_x - 1 || mx >= size_x - 1 && mx_idx == 0) {
          continue;
        }
        if (my == 0 && my_idx >= size_y - 1 || my >= size_y - 1 && my_idx == 0) {
          continue;
        }

        existing_cost = obstacle_heuristic_lookup_table[new_idx];
        if (existing_cost <= 0.0f) {
          travel_cost =
            ((i <= 3) ? 1.0f : sqrt_2) * (1.0f + (cost_penalty * cost / 252.0f));
          new_cost = c_cost + travel_cost;
          if (existing_cost == 0.0f || -existing_cost > new_cost) {
            // the negative value means the cell is in the open set
            obstacle_heuristic_lookup_table[new_idx] = -new_cost;
            obstacle_heuristic_queue.emplace_back(
              new_cost + distanceHeuristic2D(new_idx, size_x, start_x, start_y), new_idx);
            std::push_heap(
              obstacle_heuristic_queue.begin(), obstacle_heuristic_queue.end(),
              ObstacleHeuristicComparator{});
          }
        }
      }
    }

    expansions_cnt++;
    if (c.second == start_index) {
      break;
    }
  }

<<<<<<< HEAD
  total_expansions_cnt += expansions_cnt;
  steady_clock::time_point c = steady_clock::now();
  duration<double> time_span = duration_cast<duration<double>>(c - a);
  double time = time_span.count()*1000;
  total_time += time;
  double time_init = time_span_init.count()*1000;
  total_time_init += time_init;
  RCLCPP_INFO(rclcpp::get_logger("planner_server"), "Run: %d (%d %d -> %d %d (%d/%d) = %f), expansions: %d (total: %d), queue size: %d, time: %lf (%lf + %lf, total: %lf) ms",
    run_number, start_x, start_y, goal_x, goal_y, goal_index, (int)astar_2d_h_table.size(), obstacle_heuristic_lookup_table[start_index], expansions_cnt, total_expansions_cnt, (int)astar_2d_queue.size(), time, time_init, time - time_init, total_time);

  // costs are doubled due to downsampling
  node_points[start_index].intensity = 2.0 * starting_cost;
  return 2.0 * starting_cost;
=======
  // return requested_node_cost which has been updated by the search
  // costs are doubled due to downsampling
  return 2.0 * requested_node_cost;
>>>>>>> 5c2b5a65
}

float NodeHybrid::getDistanceHeuristic(
  const Coordinates & node_coords,
  const Coordinates & goal_coords,
  const float & obstacle_heuristic)
{
  // rotate and translate node_coords such that goal_coords relative is (0,0,0)
  // Due to the rounding involved in exact cell increments for caching,
  // this is not an exact replica of a live heuristic, but has bounded error.
  // (Usually less than 1 cell)

  // This angle is negative since we are de-rotating the current node
  // by the goal angle; cos(-th) = cos(th) & sin(-th) = -sin(th)
  const TrigValues & trig_vals = motion_table.trig_values[goal_coords.theta];
  const float cos_th = trig_vals.first;
  const float sin_th = -trig_vals.second;
  const float dx = node_coords.x - goal_coords.x;
  const float dy = node_coords.y - goal_coords.y;

  double dtheta_bin = node_coords.theta - goal_coords.theta;
  if (dtheta_bin < 0) {
    dtheta_bin += motion_table.num_angle_quantization;
  }
  if (dtheta_bin > motion_table.num_angle_quantization) {
    dtheta_bin -= motion_table.num_angle_quantization;
  }

  Coordinates node_coords_relative(
    round(dx * cos_th - dy * sin_th),
    round(dx * sin_th + dy * cos_th),
    round(dtheta_bin));

  // Check if the relative node coordinate is within the localized window around the goal
  // to apply the distance heuristic. Since the lookup table is contains only the positive
  // X axis, we mirror the Y and theta values across the X axis to find the heuristic values.
  float motion_heuristic = 0.0;
  const int floored_size = floor(size_lookup / 2.0);
  const int ceiling_size = ceil(size_lookup / 2.0);
  const float mirrored_relative_y = abs(node_coords_relative.y);
  if (abs(node_coords_relative.x) < floored_size && mirrored_relative_y < floored_size) {
    // Need to mirror angle if Y coordinate was mirrored
    int theta_pos;
    if (node_coords_relative.y < 0.0) {
      theta_pos = motion_table.num_angle_quantization - node_coords_relative.theta;
    } else {
      theta_pos = node_coords_relative.theta;
    }
    const int x_pos = node_coords_relative.x + floored_size;
    const int y_pos = static_cast<int>(mirrored_relative_y);
    const int index =
      x_pos * ceiling_size * motion_table.num_angle_quantization +
      y_pos * motion_table.num_angle_quantization +
      theta_pos;
    motion_heuristic = dist_heuristic_lookup_table[index];
  } else if (obstacle_heuristic == 0.0) {
    // If no obstacle heuristic value, must have some H to use
    // In nominal situations, this should never be called.
    static ompl::base::ScopedState<> from(motion_table.state_space), to(motion_table.state_space);
    to[0] = goal_coords.x;
    to[1] = goal_coords.y;
    to[2] = goal_coords.theta * motion_table.num_angle_quantization;
    from[0] = node_coords.x;
    from[1] = node_coords.y;
    from[2] = node_coords.theta * motion_table.num_angle_quantization;
    motion_heuristic = motion_table.state_space->distance(from(), to());
  }

  return motion_heuristic;
}

void NodeHybrid::precomputeDistanceHeuristic(
  const float & lookup_table_dim,
  const MotionModel & motion_model,
  const unsigned int & dim_3_size,
  const SearchInfo & search_info)
{
  // Dubin or Reeds-Shepp shortest distances
  if (motion_model == MotionModel::DUBIN) {
    motion_table.state_space = std::make_unique<ompl::base::DubinsStateSpace>(
      search_info.minimum_turning_radius);
  } else if (motion_model == MotionModel::REEDS_SHEPP) {
    motion_table.state_space = std::make_unique<ompl::base::ReedsSheppStateSpace>(
      search_info.minimum_turning_radius);
  } else {
    throw std::runtime_error(
            "Node attempted to precompute distance heuristics "
            "with invalid motion model!");
  }

  ompl::base::ScopedState<> from(motion_table.state_space), to(motion_table.state_space);
  to[0] = 0.0;
  to[1] = 0.0;
  to[2] = 0.0;
  size_lookup = lookup_table_dim;
  float motion_heuristic = 0.0;
  unsigned int index = 0;
  int dim_3_size_int = static_cast<int>(dim_3_size);
  float angular_bin_size = 2 * M_PI / static_cast<float>(dim_3_size);

  // Create a lookup table of Dubin/Reeds-Shepp distances in a window around the goal
  // to help drive the search towards admissible approaches. Deu to symmetries in the
  // Heuristic space, we need to only store 2 of the 4 quadrants and simply mirror
  // around the X axis any relative node lookup. This reduces memory overhead and increases
  // the size of a window a platform can store in memory.
  dist_heuristic_lookup_table.resize(size_lookup * ceil(size_lookup / 2.0) * dim_3_size_int);
  for (float x = ceil(-size_lookup / 2.0); x <= floor(size_lookup / 2.0); x += 1.0) {
    for (float y = 0.0; y <= floor(size_lookup / 2.0); y += 1.0) {
      for (int heading = 0; heading != dim_3_size_int; heading++) {
        from[0] = x;
        from[1] = y;
        from[2] = heading * angular_bin_size;
        motion_heuristic = motion_table.state_space->distance(from(), to());
        dist_heuristic_lookup_table[index] = motion_heuristic;
        index++;
      }
    }
  }
}

void NodeHybrid::getNeighbors(
  std::function<bool(const unsigned int &, nav2_smac_planner::NodeHybrid * &)> & NeighborGetter,
  GridCollisionChecker * collision_checker,
  const bool & traverse_unknown,
  NodeVector & neighbors)
{
  unsigned int index = 0;
  NodePtr neighbor = nullptr;
  Coordinates initial_node_coords;
  const MotionPoses motion_projections = motion_table.getProjections(this);

  for (unsigned int i = 0; i != motion_projections.size(); i++) {
    index = NodeHybrid::getIndex(
      static_cast<unsigned int>(motion_projections[i]._x),
      static_cast<unsigned int>(motion_projections[i]._y),
      static_cast<unsigned int>(motion_projections[i]._theta),
      motion_table.size_x, motion_table.num_angle_quantization);

    if (NeighborGetter(index, neighbor) && !neighbor->wasVisited()) {
      // Cache the initial pose in case it was visited but valid
      // don't want to disrupt continuous coordinate expansion
      initial_node_coords = neighbor->pose;
      neighbor->setPose(
        Coordinates(
          motion_projections[i]._x,
          motion_projections[i]._y,
          motion_projections[i]._theta));
      if (neighbor->isNodeValid(traverse_unknown, collision_checker)) {
        neighbor->setMotionPrimitiveIndex(i);
        neighbors.push_back(neighbor);
      } else {
        neighbor->setPose(initial_node_coords);
      }
    }
  }
}

bool NodeHybrid::backtracePath(CoordinateVector & path)
{
  RCLCPP_INFO(rclcpp::get_logger("planner_server"), "Heuristic: runs: %d, expansions: %d, queue size: %d, time: %lf (%lf + %lf) ms",
    run_number, total_expansions_cnt, (int)astar_2d_queue.size(), total_time, total_time_init, total_time - total_time_init);

  if (!this->parent) {
    return false;
  }

  NodePtr current_node = this;

  while (current_node->parent) {
    path.push_back(current_node->pose);
    // Convert angle to radians
    path.back().theta = NodeHybrid::motion_table.getAngleFromBin(path.back().theta);
    current_node = current_node->parent;
  }

  return path.size() > 0;
}

}  // namespace nav2_smac_planner<|MERGE_RESOLUTION|>--- conflicted
+++ resolved
@@ -427,13 +427,6 @@
     // must reset values for non-constructed indices
     std::fill_n(
       obstacle_heuristic_lookup_table.begin(), obstacle_size, 0.0);
-<<<<<<< HEAD
-    if (motion_table.obstacle_heuristic_admissible) {
-      astar_2d_h_table.resize(size, -1.0f);
-      // must reset values for non-constructed indices
-      std::fill_n(
-        astar_2d_h_table.begin(), obstacle_size, -1.0f);
-    }
     node_points.resize(size, PointXYZI());
     std::fill_n(
       node_points.begin(), obstacle_size, PointXYZI());
@@ -456,25 +449,6 @@
       node_points[idx].y = map_points[idx].y;
     }
 
-  // Set initial goal point to queue from. Divided by 2 due to downsampled costmap.
-  if (motion_table.obstacle_heuristic_admissible) {
-    astar_2d_first_run = true;
-    astar_2d_queue.clear();
-    astar_2d_queue.reserve(sampled_costmap->getSizeInCellsX() * sampled_costmap->getSizeInCellsY());
-  } else {
-    std::queue<unsigned int> q;
-    std::swap(obstacle_heuristic_queue, q);
-    obstacle_heuristic_queue.emplace(
-      ceil(goal_y / 2.0) * sampled_costmap->getSizeInCellsX() + ceil(goal_x / 2.0));
-  }
-
-  run_number = 1;
-  total_expansions_cnt = 0;
-  total_time = 0;
-  total_time_init = 0;
-=======
-  }
-
   obstacle_heuristic_queue.clear();
   obstacle_heuristic_queue.reserve(
     sampled_costmap->getSizeInCellsX() * sampled_costmap->getSizeInCellsY());
@@ -488,7 +462,11 @@
   // initialize goal cell with a very small value to differentiate it from 0.0 (~uninitialized)
   // the negative value means the cell is in the open set
   obstacle_heuristic_lookup_table[goal_index] = -0.00001f;
->>>>>>> 5c2b5a65
+
+  run_number = 1;
+  total_expansions_cnt = 0;
+  total_time = 0;
+  total_time_init = 0;
 }
 
 float NodeHybrid::getObstacleHeuristic(
@@ -496,13 +474,8 @@
   const Coordinates & goal_coords,
   const double & cost_penalty)
 {
-<<<<<<< HEAD
   steady_clock::time_point a = steady_clock::now();
-  // If already expanded, return the cost
-  unsigned int size_x = sampled_costmap->getSizeInCellsX();
-=======
   const unsigned int size_x = sampled_costmap->getSizeInCellsX();
->>>>>>> 5c2b5a65
   // Divided by 2 due to downsampled costmap.
   const unsigned int start_y = floor(node_coords.y / 2.0);
   const unsigned int start_x = floor(node_coords.x / 2.0);
@@ -510,12 +483,8 @@
   const float & requested_node_cost = obstacle_heuristic_lookup_table[start_index];
   if (requested_node_cost > 0.0f) {
     // costs are doubled due to downsampling
-<<<<<<< HEAD
-    node_points[start_index].intensity = 2.0 * starting_cost;
-    return 2.0 * starting_cost;
-=======
+    node_points[start_index].intensity = 2.0 * requested_node_cost;
     return 2.0 * requested_node_cost;
->>>>>>> 5c2b5a65
   }
 
   const int size_x_int = static_cast<int>(size_x);
@@ -526,149 +495,17 @@
     size_x_int + 1, size_x_int - 1,  // upper diagonals
     -size_x_int + 1, -size_x_int - 1};  // lower diagonals
 
-<<<<<<< HEAD
-  int expansions_cnt = 0;
-
-  while (!obstacle_heuristic_queue.empty()) {
-    // get next one
-    idx = obstacle_heuristic_queue.front();
-    obstacle_heuristic_queue.pop();
-    last_accumulated_cost = obstacle_heuristic_lookup_table[idx];
-
-
-    if (idx == start_index) {
-      total_expansions_cnt += expansions_cnt;
-      steady_clock::time_point c = steady_clock::now();
-      duration<double> time_span = duration_cast<duration<double>>(c - a);
-      double time = time_span.count()*1000;
-      total_time += time;
-      RCLCPP_INFO(rclcpp::get_logger("planner_server"), "Run: %d, expansions: %d (total: %d), queue size: %d, time: %lf (total: %lf) ms",
-        run_number, expansions_cnt, total_expansions_cnt, (int)obstacle_heuristic_queue.size(), time, total_time);
-      run_number++;
-      // costs are doubled due to downsampling
-      return 2.0 * last_accumulated_cost;
-    }
-
-    expansions_cnt++;
-
-    map_points[idx].intensity += 1.0f;
-
-    my_idx = idx / size_x;
-    mx_idx = idx - (my_idx * size_x);
-
-    // find neighbors
-    for (unsigned int i = 0; i != neighborhood.size(); i++) {
-      new_idx = static_cast<unsigned int>(static_cast<int>(idx) + neighborhood[i]);
-      cost = static_cast<float>(sampled_costmap->getCost(idx));
-      travel_cost =
-        ((i <= 3) ? 1.0 : sqrt_2) + (((i <= 3) ? 1.0 : sqrt_2) * cost_penalty * cost / 252.0);
-      current_accumulated_cost = last_accumulated_cost + travel_cost;
-
-      // if neighbor path is better and non-lethal, set new cost and add to queue
-      if (new_idx > 0 && new_idx < size_x * size_y && cost < INSCRIBED) {
-        my = new_idx / size_x;
-        mx = new_idx - (my * size_x);
-
-        if (mx == 0 && mx_idx >= size_x - 1 || mx >= size_x - 1 && mx_idx == 0) {
-          continue;
-        }
-        if (my == 0 && my_idx >= size_y - 1 || my >= size_y - 1 && my_idx == 0) {
-          continue;
-        }
-
-        existing_cost = obstacle_heuristic_lookup_table[new_idx];
-        if (existing_cost == 0.0 || existing_cost > current_accumulated_cost) {
-          obstacle_heuristic_lookup_table[new_idx] = current_accumulated_cost;
-          obstacle_heuristic_queue.emplace(new_idx);
-        }
-      }
-    }
-  }
-
-  total_expansions_cnt += expansions_cnt;
-  steady_clock::time_point c = steady_clock::now();
-  duration<double> time_span = duration_cast<duration<double>>(c - a);
-  double time = time_span.count()*1000;
-  total_time += time;
-  RCLCPP_INFO(rclcpp::get_logger("planner_server"), "Run: %d, expansions: %d (total: %d), queue size: %d, time: %lf (total: %lf) ms",
-    run_number, expansions_cnt, total_expansions_cnt, (int)obstacle_heuristic_queue.size(), time, total_time);
-  run_number++;
-
-  // costs are doubled due to downsampling
-  node_points[start_index].intensity = 2.0 * starting_cost;
-  return 2.0 * obstacle_heuristic_lookup_table[start_index];
-}
-
-inline float distanceHeuristic2D(
-  const int idx, const int size_x, const int goal_x,
-  const int goal_y)
-{
-  int x = std::abs(idx % size_x - goal_x);
-  int y = std::abs(idx / size_x - goal_y);
-  float & table_value = NodeHybrid::astar_2d_h_table[y * size_x + x];
-  return table_value < 0.0f ? table_value = std::hypotf(x, y) : table_value;
-}
-
-float NodeHybrid::getObstacleHeuristicAdmissible(
-  const Coordinates & node_coords,
-  const Coordinates & goal_coords,
-  const double & cost_penalty)
-{
-  steady_clock::time_point a = steady_clock::now();
-
-  int size_x = sampled_costmap->getSizeInCellsX();
-  // Divided by 2 due to downsampled costmap.
-  const int start_y = floor(node_coords.y / 2.0);
-  const int start_x = floor(node_coords.x / 2.0);
-  const int start_index = start_y * size_x + start_x;
-  const float & starting_cost = obstacle_heuristic_lookup_table[start_index];
-  if (starting_cost > 0.0f) {
-    // costs are doubled due to downsampling
-    node_points[start_index].intensity = 2.0 * starting_cost;
-    return 2.0 * starting_cost;
-  }
-
-  const int size_x_int = static_cast<int>(size_x);
-  const int size_y = sampled_costmap->getSizeInCellsY();
-
-  const std::vector<int> neighborhood = {1, -1,  // left right
-    size_x_int, -size_x_int,  // up down
-    size_x_int + 1, size_x_int - 1,  // upper diagonals
-    -size_x_int + 1, -size_x_int - 1};  // lower diagonals
-
-  const int goal_x = floor(goal_coords.x / 2.0);
-  const int goal_y = floor(goal_coords.y / 2.0);
-  const int goal_index = goal_y * size_x + goal_x;
-  if (astar_2d_first_run) {
-    astar_2d_first_run = false;
-
-    astar_2d_queue.emplace_back(
-      distanceHeuristic2D(
-        goal_index, size_x, start_x,
-        start_y), goal_index);
-
-    // initialize goal cell with a very small value to differentiate it from 0.0 (~uninitialized)
-    // the negative value means the cell is in the open set
-    obstacle_heuristic_lookup_table[goal_index] = -0.00001f;
-  } else {
-    for (auto & n : astar_2d_queue) {
-      n.first = -obstacle_heuristic_lookup_table[n.second] +
-        distanceHeuristic2D(n.second, size_x, start_x, start_y);
-      map_points[n.second].intensity += 0.5f;
-    }
-    std::make_heap(astar_2d_queue.begin(), astar_2d_queue.end(), AStar2DComparator{});
-    run_number++;
-=======
   // start_x and start_y have changed since last call
   // we need to recompute 2D distance heuristic and reprioritize queue
   for (auto & n : obstacle_heuristic_queue) {
     n.first = -obstacle_heuristic_lookup_table[n.second] +
       distanceHeuristic2D(n.second, size_x, start_x, start_y);
->>>>>>> 5c2b5a65
   }
   std::make_heap(
     obstacle_heuristic_queue.begin(), obstacle_heuristic_queue.end(),
     ObstacleHeuristicComparator{});
+
+  run_number++;
 
   float c_cost, cost, travel_cost, new_cost, existing_cost;
   unsigned int mx, my, mx_idx, my_idx;
@@ -676,22 +513,13 @@
   const float sqrt_2 = sqrt(2);
   int expansions_cnt = 0;
 
-<<<<<<< HEAD
-  steady_clock::time_point b = steady_clock::now();
-  duration<double> time_span_init = duration_cast<duration<double>>(b - a);
-  
-  while (!astar_2d_queue.empty()) {
-    AStar2DElement c = astar_2d_queue.front();
-    std::pop_heap(astar_2d_queue.begin(), astar_2d_queue.end(), AStar2DComparator{});
-    astar_2d_queue.pop_back();
-=======
+  steady_clock::time_point b = steady_clock::now();  
   while (!obstacle_heuristic_queue.empty()) {
     ObstacleHeuristicElement c = obstacle_heuristic_queue.front();
     std::pop_heap(
       obstacle_heuristic_queue.begin(), obstacle_heuristic_queue.end(),
       ObstacleHeuristicComparator{});
     obstacle_heuristic_queue.pop_back();
->>>>>>> 5c2b5a65
     c_cost = obstacle_heuristic_lookup_table[c.second];
     if (c_cost > 0.0f) {
       // cell has been processed and closed, no further cost improvements
@@ -746,25 +574,21 @@
     }
   }
 
-<<<<<<< HEAD
   total_expansions_cnt += expansions_cnt;
   steady_clock::time_point c = steady_clock::now();
   duration<double> time_span = duration_cast<duration<double>>(c - a);
   double time = time_span.count()*1000;
   total_time += time;
+  duration<double> time_span_init = duration_cast<duration<double>>(b - a);
   double time_init = time_span_init.count()*1000;
   total_time_init += time_init;
   RCLCPP_INFO(rclcpp::get_logger("planner_server"), "Run: %d (%d %d -> %d %d (%d/%d) = %f), expansions: %d (total: %d), queue size: %d, time: %lf (%lf + %lf, total: %lf) ms",
     run_number, start_x, start_y, goal_x, goal_y, goal_index, (int)astar_2d_h_table.size(), obstacle_heuristic_lookup_table[start_index], expansions_cnt, total_expansions_cnt, (int)astar_2d_queue.size(), time, time_init, time - time_init, total_time);
 
-  // costs are doubled due to downsampling
-  node_points[start_index].intensity = 2.0 * starting_cost;
-  return 2.0 * starting_cost;
-=======
   // return requested_node_cost which has been updated by the search
   // costs are doubled due to downsampling
+  node_points[start_index].intensity = 2.0 * requested_node_cost;
   return 2.0 * requested_node_cost;
->>>>>>> 5c2b5a65
 }
 
 float NodeHybrid::getDistanceHeuristic(
