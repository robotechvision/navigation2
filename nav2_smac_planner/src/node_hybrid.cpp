// Copyright (c) 2020, Samsung Research America
// Copyright (c) 2020, Applied Electric Vehicles Pty Ltd
//
// Licensed under the Apache License, Version 2.0 (the "License");
// you may not use this file except in compliance with the License.
// You may obtain a copy of the License at
//
//     http://www.apache.org/licenses/LICENSE-2.0
//
// Unless required by applicable law or agreed to in writing, software
// distributed under the License is distributed on an "AS IS" BASIS,
// WITHOUT WARRANTIES OR CONDITIONS OF ANY KIND, either express or implied.
// See the License for the specific language governing permissions and
// limitations under the License. Reserved.

#include <math.h>
#include <chrono>
#include <vector>
#include <memory>
#include <algorithm>
#include <queue>
#include <limits>
#include <utility>

#include "ompl/base/ScopedState.h"
#include "ompl/base/spaces/DubinsStateSpace.h"
#include "ompl/base/spaces/ReedsSheppStateSpace.h"

#include "nav2_smac_planner/node_hybrid.hpp"

using namespace std::chrono;  // NOLINT

namespace nav2_smac_planner
{

// defining static member for all instance to share
LookupTable NodeHybrid::obstacle_heuristic_lookup_table;
std::queue<unsigned int> NodeHybrid::obstacle_heuristic_queue;
double NodeHybrid::travel_distance_cost = sqrt(2);
HybridMotionTable NodeHybrid::motion_table;
float NodeHybrid::size_lookup = 25;
LookupTable NodeHybrid::dist_heuristic_lookup_table;
nav2_costmap_2d::Costmap2D * NodeHybrid::sampled_costmap = nullptr;
CostmapDownsampler NodeHybrid::downsampler;
LookupTable NodeHybrid::astar_2d_h_table;
bool NodeHybrid::astar_2d_first_run;
AStar2DQueue NodeHybrid::astar_2d_queue;

int NodeHybrid::run_number;
int NodeHybrid::total_expansions_cnt;
double NodeHybrid::total_time;
double NodeHybrid::total_time_init;
std::vector<PointXYZI> NodeHybrid::node_points;
std::vector<PointXYZI> NodeHybrid::map_points;

// Each of these tables are the projected motion models through
// time and space applied to the search on the current node in
// continuous map-coordinates (e.g. not meters but partial map cells)
// Currently, these are set to project *at minimum* into a neighboring
// cell. Though this could be later modified to project a certain
// amount of time or particular distance forward.

// http://planning.cs.uiuc.edu/node821.html
// Model for ackermann style vehicle with minimum radius restriction
void HybridMotionTable::initDubin(
  unsigned int & size_x_in,
  unsigned int & /*size_y_in*/,
  unsigned int & num_angle_quantization_in,
  SearchInfo & search_info)
{
  size_x = size_x_in;
  change_penalty = search_info.change_penalty;
  non_straight_penalty = search_info.non_straight_penalty;
  cost_penalty = search_info.cost_penalty;
  reverse_penalty = search_info.reverse_penalty;
  obstacle_heuristic_admissible = search_info.obstacle_heuristic_admissible;

  // if nothing changed, no need to re-compute primitives
  if (num_angle_quantization_in == num_angle_quantization &&
    min_turning_radius == search_info.minimum_turning_radius &&
    motion_model == MotionModel::DUBIN)
  {
    return;
  }

  num_angle_quantization = num_angle_quantization_in;
  num_angle_quantization_float = static_cast<float>(num_angle_quantization);
  min_turning_radius = search_info.minimum_turning_radius;
  motion_model = MotionModel::DUBIN;

  // angle must meet 3 requirements:
  // 1) be increment of quantized bin size
  // 2) chord length must be greater than sqrt(2) to leave current cell
  // 3) maximum curvature must be respected, represented by minimum turning angle
  // Thusly:
  // On circle of radius minimum turning angle, we need select motion primatives
  // with chord length > sqrt(2) and be an increment of our bin size
  //
  // chord >= sqrt(2) >= 2 * R * sin (angle / 2); where angle / N = quantized bin size
  // Thusly: angle <= 2.0 * asin(sqrt(2) / (2 * R))
  float angle = 2.0 * asin(sqrt(2.0) / (2 * min_turning_radius));
  // Now make sure angle is an increment of the quantized bin size
  // And since its based on the minimum chord, we need to make sure its always larger
  bin_size =
    2.0f * static_cast<float>(M_PI) / static_cast<float>(num_angle_quantization);

  float increments;
  if (angle < bin_size) {
    increments = 1.0f;
  } else {
    // Search dimensions are clean multiples of quantization - this prevents
    // paths with loops in them
    increments = ceil(angle / bin_size);
  }
  angle = increments * bin_size;

  // find deflections
  // If we make a right triangle out of the chord in circle of radius
  // min turning angle, we can see that delta X = R * sin (angle)
  float delta_x = min_turning_radius * sin(angle);
  // Using that same right triangle, we can see that the complement
  // to delta Y is R * cos (angle). If we subtract R, we get the actual value
  float delta_y = min_turning_radius - (min_turning_radius * cos(angle));

  projections.clear();
  projections.reserve(3);
  projections.emplace_back(hypotf(delta_x, delta_y), 0.0, 0.0);  // Forward
  projections.emplace_back(delta_x, delta_y, increments);  // Left
  projections.emplace_back(delta_x, -delta_y, -increments);  // Right

  // Create the correct OMPL state space
  state_space = std::make_unique<ompl::base::DubinsStateSpace>(min_turning_radius);

  // Precompute projection deltas
  delta_xs.resize(projections.size());
  delta_ys.resize(projections.size());
  trig_values.resize(num_angle_quantization);

  for (unsigned int i = 0; i != projections.size(); i++) {
    delta_xs[i].resize(num_angle_quantization);
    delta_ys[i].resize(num_angle_quantization);

    for (unsigned int j = 0; j != num_angle_quantization; j++) {
      double cos_theta = cos(bin_size * j);
      double sin_theta = sin(bin_size * j);
      if (i == 0) {
        // if first iteration, cache the trig values for later
        trig_values[j] = {cos_theta, sin_theta};
      }
      delta_xs[i][j] = projections[i]._x * cos_theta - projections[i]._y * sin_theta;
      delta_ys[i][j] = projections[i]._x * sin_theta + projections[i]._y * cos_theta;
    }
  }
}

// http://planning.cs.uiuc.edu/node822.html
// Same as Dubin model but now reverse is valid
// See notes in Dubin for explanation
void HybridMotionTable::initReedsShepp(
  unsigned int & size_x_in,
  unsigned int & /*size_y_in*/,
  unsigned int & num_angle_quantization_in,
  SearchInfo & search_info)
{
  size_x = size_x_in;
  change_penalty = search_info.change_penalty;
  non_straight_penalty = search_info.non_straight_penalty;
  cost_penalty = search_info.cost_penalty;
  reverse_penalty = search_info.reverse_penalty;
  obstacle_heuristic_admissible = search_info.obstacle_heuristic_admissible;

  // if nothing changed, no need to re-compute primitives
  if (num_angle_quantization_in == num_angle_quantization &&
    min_turning_radius == search_info.minimum_turning_radius &&
    motion_model == MotionModel::REEDS_SHEPP)
  {
    return;
  }

  num_angle_quantization = num_angle_quantization_in;
  num_angle_quantization_float = static_cast<float>(num_angle_quantization);
  min_turning_radius = search_info.minimum_turning_radius;
  motion_model = MotionModel::REEDS_SHEPP;

  float angle = 2.0 * asin(sqrt(2.0) / (2 * min_turning_radius));
  bin_size =
    2.0f * static_cast<float>(M_PI) / static_cast<float>(num_angle_quantization);

  float increments;
  if (angle < bin_size) {
    increments = 1.0f;
  } else {
    increments = ceil(angle / bin_size);
  }
  angle = increments * bin_size;

  float delta_x = min_turning_radius * sin(angle);
  float delta_y = min_turning_radius - (min_turning_radius * cos(angle));

  projections.clear();
  projections.reserve(6);
  projections.emplace_back(hypotf(delta_x, delta_y), 0.0, 0.0);  // Forward
  projections.emplace_back(delta_x, delta_y, increments);  // Forward + Left
  projections.emplace_back(delta_x, -delta_y, -increments);  // Forward + Right
  projections.emplace_back(-hypotf(delta_x, delta_y), 0.0, 0.0);  // Backward
  projections.emplace_back(-delta_x, delta_y, -increments);  // Backward + Left
  projections.emplace_back(-delta_x, -delta_y, increments);  // Backward + Right

  // Create the correct OMPL state space
  state_space = std::make_unique<ompl::base::ReedsSheppStateSpace>(min_turning_radius);

  // Precompute projection deltas
  delta_xs.resize(projections.size());
  delta_ys.resize(projections.size());
  trig_values.resize(num_angle_quantization);

  for (unsigned int i = 0; i != projections.size(); i++) {
    delta_xs[i].resize(num_angle_quantization);
    delta_ys[i].resize(num_angle_quantization);

    for (unsigned int j = 0; j != num_angle_quantization; j++) {
      double cos_theta = cos(bin_size * j);
      double sin_theta = sin(bin_size * j);
      if (i == 0) {
        // if first iteration, cache the trig values for later
        trig_values[j] = {cos_theta, sin_theta};
      }
      delta_xs[i][j] = projections[i]._x * cos_theta - projections[i]._y * sin_theta;
      delta_ys[i][j] = projections[i]._x * sin_theta + projections[i]._y * cos_theta;
    }
  }
}

MotionPoses HybridMotionTable::getProjections(const NodeHybrid * node)
{
  MotionPoses projection_list;
  projection_list.reserve(projections.size());

  for (unsigned int i = 0; i != projections.size(); i++) {
    const MotionPose & motion_model = projections[i];

    // normalize theta, I know its overkill, but I've been burned before...
    const float & node_heading = node->pose.theta;
    float new_heading = node_heading + motion_model._theta;

    if (new_heading < 0.0) {
      new_heading += num_angle_quantization_float;
    }

    if (new_heading >= num_angle_quantization_float) {
      new_heading -= num_angle_quantization_float;
    }

    projection_list.emplace_back(
      delta_xs[i][node_heading] + node->pose.x,
      delta_ys[i][node_heading] + node->pose.y,
      new_heading);
  }

  return projection_list;
}

unsigned int HybridMotionTable::getClosestAngularBin(const double & theta)
{
  return static_cast<unsigned int>(floor(theta / bin_size));
}

float HybridMotionTable::getAngleFromBin(const unsigned int & bin_idx)
{
  return bin_idx * bin_size;
}

NodeHybrid::NodeHybrid(const unsigned int index)
: parent(nullptr),
  pose(0.0f, 0.0f, 0.0f),
  _cell_cost(std::numeric_limits<float>::quiet_NaN()),
  _accumulated_cost(std::numeric_limits<float>::max()),
  _index(index),
  _was_visited(false),
  _motion_primitive_index(std::numeric_limits<unsigned int>::max())
{
}

NodeHybrid::~NodeHybrid()
{
  parent = nullptr;
}

void NodeHybrid::reset()
{
  parent = nullptr;
  _cell_cost = std::numeric_limits<float>::quiet_NaN();
  _accumulated_cost = std::numeric_limits<float>::max();
  _was_visited = false;
  _motion_primitive_index = std::numeric_limits<unsigned int>::max();
  pose.x = 0.0f;
  pose.y = 0.0f;
  pose.theta = 0.0f;
}

bool NodeHybrid::isNodeValid(
  const bool & traverse_unknown,
  GridCollisionChecker * collision_checker)
{
  if (collision_checker->inCollision(
      this->pose.x, this->pose.y, this->pose.theta /*bin number*/, traverse_unknown))
  {
    return false;
  }

  _cell_cost = collision_checker->getCost();
  return true;
}

float NodeHybrid::getTraversalCost(const NodePtr & child)
{
  const float normalized_cost = child->getCost() / 252.0;
  if (std::isnan(normalized_cost)) {
    throw std::runtime_error(
            "Node attempted to get traversal "
            "cost without a known SE2 collision cost!");
  }

  // this is the first node
  if (getMotionPrimitiveIndex() == std::numeric_limits<unsigned int>::max()) {
    return NodeHybrid::travel_distance_cost;
  }

  float travel_cost = 0.0;
  float travel_cost_raw =
    NodeHybrid::travel_distance_cost +
    (NodeHybrid::travel_distance_cost * motion_table.cost_penalty * normalized_cost);

  if (child->getMotionPrimitiveIndex() == 0 || child->getMotionPrimitiveIndex() == 3) {
    // New motion is a straight motion, no additional costs to be applied
    travel_cost = travel_cost_raw;
  } else {
    if (getMotionPrimitiveIndex() == child->getMotionPrimitiveIndex()) {
      // Turning motion but keeps in same direction: encourages to commit to turning if starting it
      travel_cost = travel_cost_raw * motion_table.non_straight_penalty;
    } else {
      // Turning motion and changing direction: penalizes wiggling
      travel_cost = travel_cost_raw *
        (motion_table.non_straight_penalty + motion_table.change_penalty);
    }
  }

  if (child->getMotionPrimitiveIndex() > 2) {
    // reverse direction
    travel_cost *= motion_table.reverse_penalty;
  }

  return travel_cost;
}

float NodeHybrid::getHeuristicCost(
  const Coordinates & node_coords,
  const Coordinates & goal_coords,
  const nav2_costmap_2d::Costmap2D * /*costmap*/)
{
  const float obstacle_heuristic =
    motion_table.obstacle_heuristic_admissible ?
    getObstacleHeuristicAdmissible(node_coords, goal_coords, motion_table.cost_penalty) :
    getObstacleHeuristic(node_coords, goal_coords, motion_table.cost_penalty);
  const float dist_heuristic = getDistanceHeuristic(node_coords, goal_coords, obstacle_heuristic);
  return std::max(obstacle_heuristic, dist_heuristic);
}

void NodeHybrid::initMotionModel(
  const MotionModel & motion_model,
  unsigned int & size_x,
  unsigned int & size_y,
  unsigned int & num_angle_quantization,
  SearchInfo & search_info)
{
  // find the motion model selected
  switch (motion_model) {
    case MotionModel::DUBIN:
      motion_table.initDubin(size_x, size_y, num_angle_quantization, search_info);
      break;
    case MotionModel::REEDS_SHEPP:
      motion_table.initReedsShepp(size_x, size_y, num_angle_quantization, search_info);
      break;
    default:
      throw std::runtime_error(
              "Invalid motion model for Hybrid A*. Please select between"
              " Dubin (Ackermann forward only),"
              " Reeds-Shepp (Ackermann forward and back).");
  }

  travel_distance_cost = motion_table.projections[0]._x;
}

void NodeHybrid::resetObstacleHeuristic(
  nav2_costmap_2d::Costmap2D * costmap,
  const unsigned int & goal_x, const unsigned int & goal_y)
{
  // Downsample costmap 2x to compute a sparse obstacle heuristic. This speeds up
  // the planner considerably to search through 75% less cells with no detectable
  // erosion of path quality after even modest smoothing. The error would be no more
  // than 0.05 * normalized cost. Since this is just a search prior, there's no loss in generality
  std::weak_ptr<nav2_util::LifecycleNode> ptr;
  downsampler.on_configure(
    ptr, "fake_frame", "fake_topic", costmap, 2.0,
    motion_table.obstacle_heuristic_admissible);
  downsampler.on_activate();
  sampled_costmap = downsampler.downsample(2.0);

  // Clear lookup table
  unsigned int size = sampled_costmap->getSizeInCellsX() * sampled_costmap->getSizeInCellsY();
  if (obstacle_heuristic_lookup_table.size() == size) {
    // must reset all values
<<<<<<< HEAD
    if (motion_table.obstacle_heuristic_admissible) {
      std::fill(
        obstacle_heuristic_lookup_table.begin(),
        obstacle_heuristic_lookup_table.end(), -1.0f);
    }
    else {
      std::fill(
        obstacle_heuristic_lookup_table.begin(),
        obstacle_heuristic_lookup_table.end(), 0.0f);
    }
    std::fill(
      node_points.begin(),
      node_points.end(), PointXYZI());
    std::fill(
      map_points.begin(),
      map_points.end(), PointXYZI());

=======
    std::fill(
      obstacle_heuristic_lookup_table.begin(),
      obstacle_heuristic_lookup_table.end(), 0.0f);
>>>>>>> fe3719b8
  } else {
    unsigned int obstacle_size = obstacle_heuristic_lookup_table.size();
    obstacle_heuristic_lookup_table.resize(size, 0.0);
    // must reset values for non-constructed indices
    std::fill_n(
      obstacle_heuristic_lookup_table.begin(), obstacle_size, 0.0);
    if (motion_table.obstacle_heuristic_admissible) {
      astar_2d_h_table.resize(size, -1.0f);
      // must reset values for non-constructed indices
      std::fill_n(
        astar_2d_h_table.begin(), obstacle_size, -1.0f);
    }
    node_points.resize(size, PointXYZI());
    std::fill_n(
      node_points.begin(), obstacle_size, PointXYZI());
    map_points.resize(size, PointXYZI());
    std::fill_n(
      map_points.begin(), obstacle_size, PointXYZI());
  }

  unsigned int size_x = sampled_costmap->getSizeInCellsX();
  unsigned int size_y = sampled_costmap->getSizeInCellsY();
  double orig_x = sampled_costmap->getOriginX();
  double orig_y = sampled_costmap->getOriginY();
  double res = sampled_costmap->getResolution();
  for (unsigned int y = 0; y < size_y; y++)
    for (unsigned int x = 0; x < size_x; x++) {
      int idx = y*size_x + x;
      map_points[idx].x = orig_x + res*x;
      map_points[idx].y = orig_y + res*y;
      node_points[idx].x = map_points[idx].x;
      node_points[idx].y = map_points[idx].y;
    }

  // Set initial goal point to queue from. Divided by 2 due to downsampled costmap.
  if (motion_table.obstacle_heuristic_admissible) {
    astar_2d_first_run = true;
    astar_2d_queue.clear();
    astar_2d_queue.reserve(sampled_costmap->getSizeInCellsX() * sampled_costmap->getSizeInCellsY());
  } else {
    std::queue<unsigned int> q;
    std::swap(obstacle_heuristic_queue, q);
    obstacle_heuristic_queue.emplace(
      ceil(goal_y / 2.0) * sampled_costmap->getSizeInCellsX() + ceil(goal_x / 2.0));
  }

  RCLCPP_INFO(rclcpp::get_logger("planner_server"), "Last search: runs: %d, expansions: %d, queue size: %d, time: %lf (%lf + %lf) ms",
    run_number, total_expansions_cnt, (int)astar_2d_queue.size(), total_time, total_time_init, total_time - total_time_init);

  run_number = 1;
  total_expansions_cnt = 0;
  total_time = 0;
  total_time_init = 0;
}

float NodeHybrid::getObstacleHeuristic(
  const Coordinates & node_coords,
  const Coordinates & goal_coords,
  const double & cost_penalty)
{
  steady_clock::time_point a = steady_clock::now();
  // If already expanded, return the cost
  unsigned int size_x = sampled_costmap->getSizeInCellsX();
  // Divided by 2 due to downsampled costmap.
  const unsigned int start_index = ceil(node_coords.y / 2.0) * size_x + ceil(node_coords.x / 2.0);
  const float & starting_cost = obstacle_heuristic_lookup_table[start_index];
  if (starting_cost > 0.0) {
    // costs are doubled due to downsampling
    node_points[start_index].intensity = 2.0 * starting_cost;
    return 2.0 * starting_cost;
  }

  // If not, expand until it is included. This dynamic programming ensures that
  // we only expand the MINIMUM spanning set of the costmap per planning request.
  // Rather than naively expanding the entire (potentially massive) map for a limited
  // path, we only expand to the extent required for the furthest expansion in the
  // search-planning request that dynamically updates during search as needed.
  const int size_x_int = static_cast<int>(size_x);
  const unsigned int size_y = sampled_costmap->getSizeInCellsY();
  const float sqrt_2 = sqrt(2);
  unsigned int mx, my, mx_idx, my_idx;
  unsigned int idx = 0, new_idx = 0;
  float last_accumulated_cost = 0.0, travel_cost = 0.0;
  float heuristic_cost = 0.0, current_accumulated_cost = 0.0;
  float cost = 0.0, existing_cost = 0.0;

  const std::vector<int> neighborhood = {1, -1,  // left right
    size_x_int, -size_x_int,  // up down
    size_x_int + 1, size_x_int - 1,  // upper diagonals
    -size_x_int + 1, -size_x_int - 1};  // lower diagonals

  int expansions_cnt = 0;

  while (!obstacle_heuristic_queue.empty()) {
    // get next one
    idx = obstacle_heuristic_queue.front();
    obstacle_heuristic_queue.pop();
    last_accumulated_cost = obstacle_heuristic_lookup_table[idx];


    if (idx == start_index) {
      total_expansions_cnt += expansions_cnt;
      steady_clock::time_point c = steady_clock::now();
      duration<double> time_span = duration_cast<duration<double>>(c - a);
      double time = time_span.count()*1000;
      total_time += time;
      RCLCPP_INFO(rclcpp::get_logger("planner_server"), "Run: %d, expansions: %d (total: %d), queue size: %d, time: %lf (total: %lf) ms",
        run_number, expansions_cnt, total_expansions_cnt, (int)obstacle_heuristic_queue.size(), time, total_time);
      run_number++;
      // costs are doubled due to downsampling
      return 2.0 * last_accumulated_cost;
    }

    expansions_cnt++;

    map_points[idx].intensity += 1.0f;

    my_idx = idx / size_x;
    mx_idx = idx - (my_idx * size_x);

    // find neighbors
    for (unsigned int i = 0; i != neighborhood.size(); i++) {
      new_idx = static_cast<unsigned int>(static_cast<int>(idx) + neighborhood[i]);
      cost = static_cast<float>(sampled_costmap->getCost(idx));
      travel_cost =
        ((i <= 3) ? 1.0 : sqrt_2) + (((i <= 3) ? 1.0 : sqrt_2) * cost_penalty * cost / 252.0);
      current_accumulated_cost = last_accumulated_cost + travel_cost;

      // if neighbor path is better and non-lethal, set new cost and add to queue
      if (new_idx > 0 && new_idx < size_x * size_y && cost < INSCRIBED) {
        my = new_idx / size_x;
        mx = new_idx - (my * size_x);

        if (mx == 0 && mx_idx >= size_x - 1 || mx >= size_x - 1 && mx_idx == 0) {
          continue;
        }
        if (my == 0 && my_idx >= size_y - 1 || my >= size_y - 1 && my_idx == 0) {
          continue;
        }

        existing_cost = obstacle_heuristic_lookup_table[new_idx];
        if (existing_cost == 0.0 || existing_cost > current_accumulated_cost) {
          obstacle_heuristic_lookup_table[new_idx] = current_accumulated_cost;
          obstacle_heuristic_queue.emplace(new_idx);
        }
      }
    }
  }

  total_expansions_cnt += expansions_cnt;
  steady_clock::time_point c = steady_clock::now();
  duration<double> time_span = duration_cast<duration<double>>(c - a);
  double time = time_span.count()*1000;
  total_time += time;
  RCLCPP_INFO(rclcpp::get_logger("planner_server"), "Run: %d, expansions: %d (total: %d), queue size: %d, time: %lf (total: %lf) ms",
    run_number, expansions_cnt, total_expansions_cnt, (int)obstacle_heuristic_queue.size(), time, total_time);
  run_number++;

  // costs are doubled due to downsampling
  node_points[start_index].intensity = 2.0 * starting_cost;
  return 2.0 * obstacle_heuristic_lookup_table[start_index];
}

inline float distanceHeuristic2D(
  const int idx, const int size_x, const int goal_x,
  const int goal_y)
{
  int x = std::abs(idx % size_x - goal_x);
  int y = std::abs(idx / size_x - goal_y);
  float & table_value = NodeHybrid::astar_2d_h_table[y * size_x + x];
  return table_value < 0.0f ? table_value = std::hypotf(x, y) : table_value;
}

float NodeHybrid::getObstacleHeuristicAdmissible(
  const Coordinates & node_coords,
  const Coordinates & goal_coords,
  const double & cost_penalty)
{
  steady_clock::time_point a = steady_clock::now();

  int size_x = sampled_costmap->getSizeInCellsX();
  // Divided by 2 due to downsampled costmap.
  const int start_y = floor(node_coords.y / 2.0);
  const int start_x = floor(node_coords.x / 2.0);
  const int start_index = start_y * size_x + start_x;
  const float & starting_cost = obstacle_heuristic_lookup_table[start_index];
  if (starting_cost > 0.0f) {
    // costs are doubled due to downsampling
    return 2.0 * starting_cost;
  }

  const int size_x_int = static_cast<int>(size_x);
  const int size_y = sampled_costmap->getSizeInCellsY();

  const std::vector<int> neighborhood = {1, -1,  // left right
    size_x_int, -size_x_int,  // up down
    size_x_int + 1, size_x_int - 1,  // upper diagonals
    -size_x_int + 1, -size_x_int - 1};  // lower diagonals

  const int goal_x = floor(goal_coords.x / 2.0);
  const int goal_y = floor(goal_coords.y / 2.0);
  const int goal_index = goal_y * size_x + goal_x;
  if (astar_2d_first_run) {
    astar_2d_first_run = false;

<<<<<<< HEAD
    astar_2d_queue.emplace_back(distanceHeuristic2D(goal_index, size_x, start_x, start_y), goal_index);
    obstacle_heuristic_lookup_table[goal_index] = -2.0f;
  }
  else {
    for (auto &n : astar_2d_queue) {
      n.first = -2.0f - obstacle_heuristic_lookup_table[n.second] + distanceHeuristic2D(n.second, size_x, start_x, start_y);
      map_points[n.second].intensity += 0.5f;
=======
    astar_2d_queue.emplace_back(
      distanceHeuristic2D(
        goal_index, size_x, start_x,
        start_y), goal_index);

    // initialize goal cell with a very small value to differentiate it from 0.0 (~uninitialized)
    // the negative value means the cell is in the open set
    obstacle_heuristic_lookup_table[goal_index] = -0.00001f;
  } else {
    for (auto & n : astar_2d_queue) {
      n.first = -obstacle_heuristic_lookup_table[n.second] +
        distanceHeuristic2D(n.second, size_x, start_x, start_y);
>>>>>>> fe3719b8
    }
    std::make_heap(astar_2d_queue.begin(), astar_2d_queue.end(), AStar2DComparator{});
    run_number++;
  }

  float c_cost, cost, travel_cost, new_cost, existing_cost;
  int mx, my, mx_idx, my_idx;
  int new_idx = 0;
  const float sqrt_2 = sqrt(2);
  int expansions_cnt = 0;

  steady_clock::time_point b = steady_clock::now();
  duration<double> time_span_init = duration_cast<duration<double>>(b - a);
  
  while (!astar_2d_queue.empty()) {
    AStar2DElement c = astar_2d_queue.front();
    std::pop_heap(astar_2d_queue.begin(), astar_2d_queue.end(), AStar2DComparator{});
    astar_2d_queue.pop_back();
    c_cost = obstacle_heuristic_lookup_table[c.second];
    if (c_cost > 0.0f) {
      // cell has been processed and closed, no further cost improvements
      // are mathematically possible thanks to euclidean heuristic consistency
      continue;
<<<<<<< HEAD
    c_cost = -2.0f - c_cost;
    obstacle_heuristic_lookup_table[c.second] = c_cost;
    map_points[c.second].intensity += 1.0f;
=======
    }
    c_cost = -c_cost;
    obstacle_heuristic_lookup_table[c.second] = c_cost;  // set a positive value to close the cell
>>>>>>> fe3719b8

    my_idx = c.second / size_x;
    mx_idx = c.second - (my_idx * size_x);

    // find neighbors
    for (unsigned int i = 0; i != neighborhood.size(); i++) {
      new_idx = static_cast<unsigned int>(static_cast<int>(c.second) + neighborhood[i]);
      cost = static_cast<float>(sampled_costmap->getCost(new_idx));

      // if neighbor path is better and non-lethal, set new cost and add to queue
      if (new_idx > 0 && new_idx < size_x * size_y && cost < INSCRIBED) {
        my = new_idx / size_x;
        mx = new_idx - (my * size_x);

        if (mx == 0 && mx_idx >= size_x - 1 || mx >= size_x - 1 && mx_idx == 0) {
          continue;
        }
        if (my == 0 && my_idx >= size_y - 1 || my >= size_y - 1 && my_idx == 0) {
          continue;
        }

        existing_cost = obstacle_heuristic_lookup_table[new_idx];
        if (existing_cost <= 0.0f) {
          travel_cost =
            ((i <= 3) ? 1.0f : sqrt_2) * (1.0f + (cost_penalty * cost / 252.0f));
          new_cost = c_cost + travel_cost;
          if (existing_cost == 0.0f || -existing_cost > new_cost) {
            // the negative value means the cell is in the open set
            obstacle_heuristic_lookup_table[new_idx] = -new_cost;
            astar_2d_queue.emplace_back(
              new_cost +
              distanceHeuristic2D(new_idx, size_x, start_x, start_y), new_idx);
            std::push_heap(astar_2d_queue.begin(), astar_2d_queue.end(), AStar2DComparator{});
          }
        }
      }
    }
<<<<<<< HEAD
    expansions_cnt++;
    if (c.second == start_index)
=======

    if (c.second == start_index) {
>>>>>>> fe3719b8
      break;
    }
  }

<<<<<<< HEAD
  total_expansions_cnt += expansions_cnt;
  steady_clock::time_point c = steady_clock::now();
  duration<double> time_span = duration_cast<duration<double>>(c - a);
  double time = time_span.count()*1000;
  total_time += time;
  double time_init = time_span_init.count()*1000;
  total_time_init += time_init;
  // RCLCPP_INFO(rclcpp::get_logger("planner_server"), "Run: %d (%d %d -> %d %d (%d/%d) = %f), expansions: %d (total: %d), queue size: %d, time: %lf (%lf + %lf, total: %lf) ms",
  //   run_number, start_x, start_y, goal_x, goal_y, goal_index, (int)astar_2d_h_table.size(), obstacle_heuristic_lookup_table[start_index], expansions_cnt, total_expansions_cnt, (int)astar_2d_queue.size(), time, time_init, time - time_init, total_time);

=======
  // costs are doubled due to downsampling
>>>>>>> fe3719b8
  return 2.0 * starting_cost;
}

float NodeHybrid::getDistanceHeuristic(
  const Coordinates & node_coords,
  const Coordinates & goal_coords,
  const float & obstacle_heuristic)
{
  // rotate and translate node_coords such that goal_coords relative is (0,0,0)
  // Due to the rounding involved in exact cell increments for caching,
  // this is not an exact replica of a live heuristic, but has bounded error.
  // (Usually less than 1 cell)

  // This angle is negative since we are de-rotating the current node
  // by the goal angle; cos(-th) = cos(th) & sin(-th) = -sin(th)
  const TrigValues & trig_vals = motion_table.trig_values[goal_coords.theta];
  const float cos_th = trig_vals.first;
  const float sin_th = -trig_vals.second;
  const float dx = node_coords.x - goal_coords.x;
  const float dy = node_coords.y - goal_coords.y;

  double dtheta_bin = node_coords.theta - goal_coords.theta;
  if (dtheta_bin < 0) {
    dtheta_bin += motion_table.num_angle_quantization;
  }
  if (dtheta_bin > motion_table.num_angle_quantization) {
    dtheta_bin -= motion_table.num_angle_quantization;
  }

  Coordinates node_coords_relative(
    round(dx * cos_th - dy * sin_th),
    round(dx * sin_th + dy * cos_th),
    round(dtheta_bin));

  // Check if the relative node coordinate is within the localized window around the goal
  // to apply the distance heuristic. Since the lookup table is contains only the positive
  // X axis, we mirror the Y and theta values across the X axis to find the heuristic values.
  float motion_heuristic = 0.0;
  const int floored_size = floor(size_lookup / 2.0);
  const int ceiling_size = ceil(size_lookup / 2.0);
  const float mirrored_relative_y = abs(node_coords_relative.y);
  if (abs(node_coords_relative.x) < floored_size && mirrored_relative_y < floored_size) {
    // Need to mirror angle if Y coordinate was mirrored
    int theta_pos;
    if (node_coords_relative.y < 0.0) {
      theta_pos = motion_table.num_angle_quantization - node_coords_relative.theta;
    } else {
      theta_pos = node_coords_relative.theta;
    }
    const int x_pos = node_coords_relative.x + floored_size;
    const int y_pos = static_cast<int>(mirrored_relative_y);
    const int index =
      x_pos * ceiling_size * motion_table.num_angle_quantization +
      y_pos * motion_table.num_angle_quantization +
      theta_pos;
    motion_heuristic = dist_heuristic_lookup_table[index];
  } else if (obstacle_heuristic == 0.0) {
    // If no obstacle heuristic value, must have some H to use
    // In nominal situations, this should never be called.
    static ompl::base::ScopedState<> from(motion_table.state_space), to(motion_table.state_space);
    to[0] = goal_coords.x;
    to[1] = goal_coords.y;
    to[2] = goal_coords.theta * motion_table.num_angle_quantization;
    from[0] = node_coords.x;
    from[1] = node_coords.y;
    from[2] = node_coords.theta * motion_table.num_angle_quantization;
    motion_heuristic = motion_table.state_space->distance(from(), to());
  }

  return motion_heuristic;
}

void NodeHybrid::precomputeDistanceHeuristic(
  const float & lookup_table_dim,
  const MotionModel & motion_model,
  const unsigned int & dim_3_size,
  const SearchInfo & search_info)
{
  // Dubin or Reeds-Shepp shortest distances
  if (motion_model == MotionModel::DUBIN) {
    motion_table.state_space = std::make_unique<ompl::base::DubinsStateSpace>(
      search_info.minimum_turning_radius);
  } else if (motion_model == MotionModel::REEDS_SHEPP) {
    motion_table.state_space = std::make_unique<ompl::base::ReedsSheppStateSpace>(
      search_info.minimum_turning_radius);
  } else {
    throw std::runtime_error(
            "Node attempted to precompute distance heuristics "
            "with invalid motion model!");
  }

  ompl::base::ScopedState<> from(motion_table.state_space), to(motion_table.state_space);
  to[0] = 0.0;
  to[1] = 0.0;
  to[2] = 0.0;
  size_lookup = lookup_table_dim;
  float motion_heuristic = 0.0;
  unsigned int index = 0;
  int dim_3_size_int = static_cast<int>(dim_3_size);
  float angular_bin_size = 2 * M_PI / static_cast<float>(dim_3_size);

  // Create a lookup table of Dubin/Reeds-Shepp distances in a window around the goal
  // to help drive the search towards admissible approaches. Deu to symmetries in the
  // Heuristic space, we need to only store 2 of the 4 quadrants and simply mirror
  // around the X axis any relative node lookup. This reduces memory overhead and increases
  // the size of a window a platform can store in memory.
  dist_heuristic_lookup_table.resize(size_lookup * ceil(size_lookup / 2.0) * dim_3_size_int);
  for (float x = ceil(-size_lookup / 2.0); x <= floor(size_lookup / 2.0); x += 1.0) {
    for (float y = 0.0; y <= floor(size_lookup / 2.0); y += 1.0) {
      for (int heading = 0; heading != dim_3_size_int; heading++) {
        from[0] = x;
        from[1] = y;
        from[2] = heading * angular_bin_size;
        motion_heuristic = motion_table.state_space->distance(from(), to());
        dist_heuristic_lookup_table[index] = motion_heuristic;
        index++;
      }
    }
  }
}

void NodeHybrid::getNeighbors(
  std::function<bool(const unsigned int &, nav2_smac_planner::NodeHybrid * &)> & NeighborGetter,
  GridCollisionChecker * collision_checker,
  const bool & traverse_unknown,
  NodeVector & neighbors)
{
  unsigned int index = 0;
  NodePtr neighbor = nullptr;
  Coordinates initial_node_coords;
  const MotionPoses motion_projections = motion_table.getProjections(this);

  for (unsigned int i = 0; i != motion_projections.size(); i++) {
    index = NodeHybrid::getIndex(
      static_cast<unsigned int>(motion_projections[i]._x),
      static_cast<unsigned int>(motion_projections[i]._y),
      static_cast<unsigned int>(motion_projections[i]._theta),
      motion_table.size_x, motion_table.num_angle_quantization);

    if (NeighborGetter(index, neighbor) && !neighbor->wasVisited()) {
      // Cache the initial pose in case it was visited but valid
      // don't want to disrupt continuous coordinate expansion
      initial_node_coords = neighbor->pose;
      neighbor->setPose(
        Coordinates(
          motion_projections[i]._x,
          motion_projections[i]._y,
          motion_projections[i]._theta));
      if (neighbor->isNodeValid(traverse_unknown, collision_checker)) {
        neighbor->setMotionPrimitiveIndex(i);
        neighbors.push_back(neighbor);
      } else {
        neighbor->setPose(initial_node_coords);
      }
    }
  }
}

bool NodeHybrid::backtracePath(CoordinateVector & path)
{
  if (!this->parent) {
    return false;
  }

  NodePtr current_node = this;

  while (current_node->parent) {
    path.push_back(current_node->pose);
    // Convert angle to radians
    path.back().theta = NodeHybrid::motion_table.getAngleFromBin(path.back().theta);
    current_node = current_node->parent;
  }

  return path.size() > 0;
}

}  // namespace nav2_smac_planner<|MERGE_RESOLUTION|>--- conflicted
+++ resolved
@@ -410,29 +410,15 @@
   unsigned int size = sampled_costmap->getSizeInCellsX() * sampled_costmap->getSizeInCellsY();
   if (obstacle_heuristic_lookup_table.size() == size) {
     // must reset all values
-<<<<<<< HEAD
-    if (motion_table.obstacle_heuristic_admissible) {
-      std::fill(
-        obstacle_heuristic_lookup_table.begin(),
-        obstacle_heuristic_lookup_table.end(), -1.0f);
-    }
-    else {
-      std::fill(
-        obstacle_heuristic_lookup_table.begin(),
-        obstacle_heuristic_lookup_table.end(), 0.0f);
-    }
+    std::fill(
+      obstacle_heuristic_lookup_table.begin(),
+      obstacle_heuristic_lookup_table.end(), 0.0f);
     std::fill(
       node_points.begin(),
       node_points.end(), PointXYZI());
     std::fill(
       map_points.begin(),
       map_points.end(), PointXYZI());
-
-=======
-    std::fill(
-      obstacle_heuristic_lookup_table.begin(),
-      obstacle_heuristic_lookup_table.end(), 0.0f);
->>>>>>> fe3719b8
   } else {
     unsigned int obstacle_size = obstacle_heuristic_lookup_table.size();
     obstacle_heuristic_lookup_table.resize(size, 0.0);
@@ -638,15 +624,6 @@
   if (astar_2d_first_run) {
     astar_2d_first_run = false;
 
-<<<<<<< HEAD
-    astar_2d_queue.emplace_back(distanceHeuristic2D(goal_index, size_x, start_x, start_y), goal_index);
-    obstacle_heuristic_lookup_table[goal_index] = -2.0f;
-  }
-  else {
-    for (auto &n : astar_2d_queue) {
-      n.first = -2.0f - obstacle_heuristic_lookup_table[n.second] + distanceHeuristic2D(n.second, size_x, start_x, start_y);
-      map_points[n.second].intensity += 0.5f;
-=======
     astar_2d_queue.emplace_back(
       distanceHeuristic2D(
         goal_index, size_x, start_x,
@@ -659,7 +636,7 @@
     for (auto & n : astar_2d_queue) {
       n.first = -obstacle_heuristic_lookup_table[n.second] +
         distanceHeuristic2D(n.second, size_x, start_x, start_y);
->>>>>>> fe3719b8
+      map_points[n.second].intensity += 0.5f;
     }
     std::make_heap(astar_2d_queue.begin(), astar_2d_queue.end(), AStar2DComparator{});
     run_number++;
@@ -683,15 +660,10 @@
       // cell has been processed and closed, no further cost improvements
       // are mathematically possible thanks to euclidean heuristic consistency
       continue;
-<<<<<<< HEAD
-    c_cost = -2.0f - c_cost;
-    obstacle_heuristic_lookup_table[c.second] = c_cost;
-    map_points[c.second].intensity += 1.0f;
-=======
     }
     c_cost = -c_cost;
     obstacle_heuristic_lookup_table[c.second] = c_cost;  // set a positive value to close the cell
->>>>>>> fe3719b8
+    map_points[c.second].intensity += 1.0f;
 
     my_idx = c.second / size_x;
     mx_idx = c.second - (my_idx * size_x);
@@ -729,18 +701,13 @@
         }
       }
     }
-<<<<<<< HEAD
+
     expansions_cnt++;
-    if (c.second == start_index)
-=======
-
     if (c.second == start_index) {
->>>>>>> fe3719b8
       break;
     }
   }
 
-<<<<<<< HEAD
   total_expansions_cnt += expansions_cnt;
   steady_clock::time_point c = steady_clock::now();
   duration<double> time_span = duration_cast<duration<double>>(c - a);
@@ -748,12 +715,10 @@
   total_time += time;
   double time_init = time_span_init.count()*1000;
   total_time_init += time_init;
-  // RCLCPP_INFO(rclcpp::get_logger("planner_server"), "Run: %d (%d %d -> %d %d (%d/%d) = %f), expansions: %d (total: %d), queue size: %d, time: %lf (%lf + %lf, total: %lf) ms",
-  //   run_number, start_x, start_y, goal_x, goal_y, goal_index, (int)astar_2d_h_table.size(), obstacle_heuristic_lookup_table[start_index], expansions_cnt, total_expansions_cnt, (int)astar_2d_queue.size(), time, time_init, time - time_init, total_time);
-
-=======
+  RCLCPP_INFO(rclcpp::get_logger("planner_server"), "Run: %d (%d %d -> %d %d (%d/%d) = %f), expansions: %d (total: %d), queue size: %d, time: %lf (%lf + %lf, total: %lf) ms",
+    run_number, start_x, start_y, goal_x, goal_y, goal_index, (int)astar_2d_h_table.size(), obstacle_heuristic_lookup_table[start_index], expansions_cnt, total_expansions_cnt, (int)astar_2d_queue.size(), time, time_init, time - time_init, total_time);
+
   // costs are doubled due to downsampling
->>>>>>> fe3719b8
   return 2.0 * starting_cost;
 }
 
