--- conflicted
+++ resolved
@@ -353,14 +353,8 @@
 
   float travel_cost = 0.0;
   float travel_cost_raw =
-<<<<<<< HEAD
-    motion_table.obstacle_heuristic_admissible
-      ? NodeHybrid::travel_distance_cost * (1 + motion_table.cost_penalty * normalized_cost)
-      : NodeHybrid::travel_distance_cost + motion_table.cost_penalty * normalized_cost;
-=======
     NodeHybrid::travel_distance_cost +
     (NodeHybrid::travel_distance_cost * motion_table.cost_penalty * normalized_cost);
->>>>>>> 06ede11b
 
   if (child->getMotionPrimitiveIndex() == 0 || child->getMotionPrimitiveIndex() == 3) {
     // New motion is a straight motion, no additional costs to be applied
