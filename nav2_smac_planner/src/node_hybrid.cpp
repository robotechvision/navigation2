// Copyright (c) 2020, Samsung Research America
// Copyright (c) 2020, Applied Electric Vehicles Pty Ltd
//
// Licensed under the Apache License, Version 2.0 (the "License");
// you may not use this file except in compliance with the License.
// You may obtain a copy of the License at
//
//     http://www.apache.org/licenses/LICENSE-2.0
//
// Unless required by applicable law or agreed to in writing, software
// distributed under the License is distributed on an "AS IS" BASIS,
// WITHOUT WARRANTIES OR CONDITIONS OF ANY KIND, either express or implied.
// See the License for the specific language governing permissions and
// limitations under the License. Reserved.

#include <math.h>
#include <chrono>
#include <vector>
#include <memory>
#include <algorithm>
#include <queue>
#include <limits>
#include <utility>

#include "ompl/base/ScopedState.h"
#include "ompl/base/spaces/DubinsStateSpace.h"
#include "ompl/base/spaces/ReedsSheppStateSpace.h"

#include "nav2_smac_planner/node_hybrid.hpp"

using namespace std::chrono;  // NOLINT

namespace nav2_smac_planner
{

// defining static member for all instance to share
LookupTable NodeHybrid::obstacle_heuristic_lookup_table;
std::queue<unsigned int> NodeHybrid::obstacle_heuristic_queue;
double NodeHybrid::travel_distance_cost = sqrt(2);
HybridMotionTable NodeHybrid::motion_table;
float NodeHybrid::size_lookup = 25;
LookupTable NodeHybrid::dist_heuristic_lookup_table;
nav2_costmap_2d::Costmap2D * NodeHybrid::sampled_costmap = nullptr;
CostmapDownsampler NodeHybrid::downsampler;
LookupTable NodeHybrid::astar_2d_h_table;
bool NodeHybrid::astar_2d_first_run;
AStar2DQueue NodeHybrid::astar_2d_queue;

int NodeHybrid::run_number;
int NodeHybrid::total_expansions_cnt;
double NodeHybrid::total_time;
double NodeHybrid::total_time_init;
std::vector<PointXYZI> NodeHybrid::node_points;
std::vector<PointXYZI> NodeHybrid::map_points;

// Each of these tables are the projected motion models through
// time and space applied to the search on the current node in
// continuous map-coordinates (e.g. not meters but partial map cells)
// Currently, these are set to project *at minimum* into a neighboring
// cell. Though this could be later modified to project a certain
// amount of time or particular distance forward.

// http://planning.cs.uiuc.edu/node821.html
// Model for ackermann style vehicle with minimum radius restriction
void HybridMotionTable::initDubin(
  unsigned int & size_x_in,
  unsigned int & /*size_y_in*/,
  unsigned int & num_angle_quantization_in,
  SearchInfo & search_info)
{
  size_x = size_x_in;
  change_penalty = search_info.change_penalty;
  non_straight_penalty = search_info.non_straight_penalty;
  cost_penalty = search_info.cost_penalty;
  reverse_penalty = search_info.reverse_penalty;
  travel_distance_reward = 1.0f - search_info.retrospective_penalty;
  obstacle_heuristic_admissible = search_info.obstacle_heuristic_admissible;

  // if nothing changed, no need to re-compute primitives
  if (num_angle_quantization_in == num_angle_quantization &&
    min_turning_radius == search_info.minimum_turning_radius &&
    motion_model == MotionModel::DUBIN)
  {
    return;
  }

  num_angle_quantization = num_angle_quantization_in;
  num_angle_quantization_float = static_cast<float>(num_angle_quantization);
  min_turning_radius = search_info.minimum_turning_radius;
  motion_model = MotionModel::DUBIN;

  // angle must meet 3 requirements:
  // 1) be increment of quantized bin size
  // 2) chord length must be greater than sqrt(2) to leave current cell
  // 3) maximum curvature must be respected, represented by minimum turning angle
  // Thusly:
  // On circle of radius minimum turning angle, we need select motion primatives
  // with chord length > sqrt(2) and be an increment of our bin size
  //
  // chord >= sqrt(2) >= 2 * R * sin (angle / 2); where angle / N = quantized bin size
  // Thusly: angle <= 2.0 * asin(sqrt(2) / (2 * R))
  float angle = 2.0 * asin(sqrt(2.0) / (2 * min_turning_radius));
  // Now make sure angle is an increment of the quantized bin size
  // And since its based on the minimum chord, we need to make sure its always larger
  bin_size =
    2.0f * static_cast<float>(M_PI) / static_cast<float>(num_angle_quantization);

  float increments;
  if (angle < bin_size) {
    increments = 1.0f;
  } else {
    // Search dimensions are clean multiples of quantization - this prevents
    // paths with loops in them
    increments = ceil(angle / bin_size);
  }
  angle = increments * bin_size;

  // find deflections
  // If we make a right triangle out of the chord in circle of radius
  // min turning angle, we can see that delta X = R * sin (angle)
  float delta_x = min_turning_radius * sin(angle);
  // Using that same right triangle, we can see that the complement
  // to delta Y is R * cos (angle). If we subtract R, we get the actual value
  float delta_y = min_turning_radius - (min_turning_radius * cos(angle));

  projections.clear();
  projections.reserve(3);
  projections.emplace_back(hypotf(delta_x, delta_y), 0.0, 0.0);  // Forward
  projections.emplace_back(delta_x, delta_y, increments);  // Left
  projections.emplace_back(delta_x, -delta_y, -increments);  // Right

  // Create the correct OMPL state space
  state_space = std::make_unique<ompl::base::DubinsStateSpace>(min_turning_radius);

  // Precompute projection deltas
  delta_xs.resize(projections.size());
  delta_ys.resize(projections.size());
  trig_values.resize(num_angle_quantization);

  for (unsigned int i = 0; i != projections.size(); i++) {
    delta_xs[i].resize(num_angle_quantization);
    delta_ys[i].resize(num_angle_quantization);

    for (unsigned int j = 0; j != num_angle_quantization; j++) {
      double cos_theta = cos(bin_size * j);
      double sin_theta = sin(bin_size * j);
      if (i == 0) {
        // if first iteration, cache the trig values for later
        trig_values[j] = {cos_theta, sin_theta};
      }
      delta_xs[i][j] = projections[i]._x * cos_theta - projections[i]._y * sin_theta;
      delta_ys[i][j] = projections[i]._x * sin_theta + projections[i]._y * cos_theta;
    }
  }
}

// http://planning.cs.uiuc.edu/node822.html
// Same as Dubin model but now reverse is valid
// See notes in Dubin for explanation
void HybridMotionTable::initReedsShepp(
  unsigned int & size_x_in,
  unsigned int & /*size_y_in*/,
  unsigned int & num_angle_quantization_in,
  SearchInfo & search_info)
{
  size_x = size_x_in;
  change_penalty = search_info.change_penalty;
  non_straight_penalty = search_info.non_straight_penalty;
  cost_penalty = search_info.cost_penalty;
  reverse_penalty = search_info.reverse_penalty;
  travel_distance_reward = 1.0f - search_info.retrospective_penalty;
  obstacle_heuristic_admissible = search_info.obstacle_heuristic_admissible;

  // if nothing changed, no need to re-compute primitives
  if (num_angle_quantization_in == num_angle_quantization &&
    min_turning_radius == search_info.minimum_turning_radius &&
    motion_model == MotionModel::REEDS_SHEPP)
  {
    return;
  }

  num_angle_quantization = num_angle_quantization_in;
  num_angle_quantization_float = static_cast<float>(num_angle_quantization);
  min_turning_radius = search_info.minimum_turning_radius;
  motion_model = MotionModel::REEDS_SHEPP;

  float angle = 2.0 * asin(sqrt(2.0) / (2 * min_turning_radius));
  bin_size =
    2.0f * static_cast<float>(M_PI) / static_cast<float>(num_angle_quantization);
  float increments;
  if (angle < bin_size) {
    increments = 1.0f;
  } else {
    increments = ceil(angle / bin_size);
  }
  angle = increments * bin_size;

  float delta_x = min_turning_radius * sin(angle);
  float delta_y = min_turning_radius - (min_turning_radius * cos(angle));

  projections.clear();
  projections.reserve(6);
  projections.emplace_back(hypotf(delta_x, delta_y), 0.0, 0.0);  // Forward
  projections.emplace_back(delta_x, delta_y, increments);  // Forward + Left
  projections.emplace_back(delta_x, -delta_y, -increments);  // Forward + Right
  projections.emplace_back(-hypotf(delta_x, delta_y), 0.0, 0.0);  // Backward
  projections.emplace_back(-delta_x, delta_y, -increments);  // Backward + Left
  projections.emplace_back(-delta_x, -delta_y, increments);  // Backward + Right

  // Create the correct OMPL state space
  state_space = std::make_unique<ompl::base::ReedsSheppStateSpace>(min_turning_radius);

  // Precompute projection deltas
  delta_xs.resize(projections.size());
  delta_ys.resize(projections.size());
  trig_values.resize(num_angle_quantization);

  for (unsigned int i = 0; i != projections.size(); i++) {
    delta_xs[i].resize(num_angle_quantization);
    delta_ys[i].resize(num_angle_quantization);

    for (unsigned int j = 0; j != num_angle_quantization; j++) {
      double cos_theta = cos(bin_size * j);
      double sin_theta = sin(bin_size * j);
      if (i == 0) {
        // if first iteration, cache the trig values for later
        trig_values[j] = {cos_theta, sin_theta};
      }
      delta_xs[i][j] = projections[i]._x * cos_theta - projections[i]._y * sin_theta;
      delta_ys[i][j] = projections[i]._x * sin_theta + projections[i]._y * cos_theta;
    }
  }
}

MotionPoses HybridMotionTable::getProjections(const NodeHybrid * node)
{
  MotionPoses projection_list;
  projection_list.reserve(projections.size());

  for (unsigned int i = 0; i != projections.size(); i++) {
    const MotionPose & motion_model = projections[i];

    // normalize theta, I know its overkill, but I've been burned before...
    const float & node_heading = node->pose.theta;
    float new_heading = node_heading + motion_model._theta;

    if (new_heading < 0.0) {
      new_heading += num_angle_quantization_float;
    }

    if (new_heading >= num_angle_quantization_float) {
      new_heading -= num_angle_quantization_float;
    }

    projection_list.emplace_back(
      delta_xs[i][node_heading] + node->pose.x,
      delta_ys[i][node_heading] + node->pose.y,
      new_heading);
  }

  return projection_list;
}

unsigned int HybridMotionTable::getClosestAngularBin(const double & theta)
{
  return static_cast<unsigned int>(floor(theta / bin_size));
}

float HybridMotionTable::getAngleFromBin(const unsigned int & bin_idx)
{
  return bin_idx * bin_size;
}

NodeHybrid::NodeHybrid(const unsigned int index)
: parent(nullptr),
  pose(0.0f, 0.0f, 0.0f),
  _cell_cost(std::numeric_limits<float>::quiet_NaN()),
  _accumulated_cost(std::numeric_limits<float>::max()),
  _index(index),
  _was_visited(false),
  _motion_primitive_index(std::numeric_limits<unsigned int>::max())
{
}

NodeHybrid::~NodeHybrid()
{
  parent = nullptr;
}

void NodeHybrid::reset()
{
  parent = nullptr;
  _cell_cost = std::numeric_limits<float>::quiet_NaN();
  _accumulated_cost = std::numeric_limits<float>::max();
  _was_visited = false;
  _motion_primitive_index = std::numeric_limits<unsigned int>::max();
  pose.x = 0.0f;
  pose.y = 0.0f;
  pose.theta = 0.0f;
}

bool NodeHybrid::isNodeValid(
  const bool & traverse_unknown,
  GridCollisionChecker * collision_checker)
{
  if (collision_checker->inCollision(
      this->pose.x, this->pose.y, this->pose.theta /*bin number*/, traverse_unknown))
  {
    return false;
  }

  _cell_cost = collision_checker->getCost();
  return true;
}

float NodeHybrid::getTraversalCost(const NodePtr & child)
{
  const float normalized_cost = child->getCost() / 252.0;
  if (std::isnan(normalized_cost)) {
    throw std::runtime_error(
            "Node attempted to get traversal "
            "cost without a known SE2 collision cost!");
  }

  // this is the first node
  if (getMotionPrimitiveIndex() == std::numeric_limits<unsigned int>::max()) {
    return NodeHybrid::travel_distance_cost;
  }

  float travel_cost = 0.0;
  float travel_cost_raw =
    NodeHybrid::travel_distance_cost * motion_table.travel_distance_reward +
    (NodeHybrid::travel_distance_cost * motion_table.cost_penalty * normalized_cost);

  if (child->getMotionPrimitiveIndex() == 0 || child->getMotionPrimitiveIndex() == 3) {
    // New motion is a straight motion, no additional costs to be applied
    travel_cost = travel_cost_raw;
  } else {
    if (getMotionPrimitiveIndex() == child->getMotionPrimitiveIndex()) {
      // Turning motion but keeps in same direction: encourages to commit to turning if starting it
      travel_cost = travel_cost_raw * motion_table.non_straight_penalty;
    } else {
      // Turning motion and changing direction: penalizes wiggling
      travel_cost = travel_cost_raw *
        (motion_table.non_straight_penalty + motion_table.change_penalty);
    }
  }

  if (child->getMotionPrimitiveIndex() > 2) {
    // reverse direction
    travel_cost *= motion_table.reverse_penalty;
  }

  return travel_cost;
}

float NodeHybrid::getHeuristicCost(
  const Coordinates & node_coords,
  const Coordinates & goal_coords,
  const nav2_costmap_2d::Costmap2D * /*costmap*/)
{
  const float obstacle_heuristic =
    motion_table.obstacle_heuristic_admissible ?
    getObstacleHeuristicAdmissible(node_coords, goal_coords, motion_table.cost_penalty) :
    getObstacleHeuristic(node_coords, goal_coords, motion_table.cost_penalty);
  const float dist_heuristic = getDistanceHeuristic(node_coords, goal_coords, obstacle_heuristic);
  return std::max(obstacle_heuristic, dist_heuristic);
}

void NodeHybrid::initMotionModel(
  const MotionModel & motion_model,
  unsigned int & size_x,
  unsigned int & size_y,
  unsigned int & num_angle_quantization,
  SearchInfo & search_info)
{
  // find the motion model selected
  switch (motion_model) {
    case MotionModel::DUBIN:
      motion_table.initDubin(size_x, size_y, num_angle_quantization, search_info);
      break;
    case MotionModel::REEDS_SHEPP:
      motion_table.initReedsShepp(size_x, size_y, num_angle_quantization, search_info);
      break;
    default:
      throw std::runtime_error(
              "Invalid motion model for Hybrid A*. Please select between"
              " Dubin (Ackermann forward only),"
              " Reeds-Shepp (Ackermann forward and back).");
  }

  travel_distance_cost = motion_table.projections[0]._x;
}

void NodeHybrid::resetObstacleHeuristic(
  nav2_costmap_2d::Costmap2D * costmap,
  const unsigned int & goal_x, const unsigned int & goal_y)
{
  // Downsample costmap 2x to compute a sparse obstacle heuristic. This speeds up
  // the planner considerably to search through 75% less cells with no detectable
  // erosion of path quality after even modest smoothing. The error would be no more
  // than 0.05 * normalized cost. Since this is just a search prior, there's no loss in generality
  std::weak_ptr<nav2_util::LifecycleNode> ptr;
  downsampler.on_configure(
    ptr, "fake_frame", "fake_topic", costmap, 2.0,
    motion_table.obstacle_heuristic_admissible);
  downsampler.on_activate();
  sampled_costmap = downsampler.downsample(2.0);

  // Clear lookup table
  unsigned int size = sampled_costmap->getSizeInCellsX() * sampled_costmap->getSizeInCellsY();
  if (obstacle_heuristic_lookup_table.size() == size) {
    // must reset all values
    std::fill(
      obstacle_heuristic_lookup_table.begin(),
<<<<<<< HEAD
      obstacle_heuristic_lookup_table.end(), 0.0f);
    std::fill(
      node_points.begin(),
      node_points.end(), PointXYZI());
    std::fill(
      map_points.begin(),
      map_points.end(), PointXYZI());
=======
      obstacle_heuristic_lookup_table.end(), 0.0);
>>>>>>> ac617eb9
  } else {
    unsigned int obstacle_size = obstacle_heuristic_lookup_table.size();
    obstacle_heuristic_lookup_table.resize(size, 0.0);
    // must reset values for non-constructed indices
    std::fill_n(
      obstacle_heuristic_lookup_table.begin(), obstacle_size, 0.0);
    if (motion_table.obstacle_heuristic_admissible) {
      astar_2d_h_table.resize(size, -1.0f);
      // must reset values for non-constructed indices
      std::fill_n(
        astar_2d_h_table.begin(), obstacle_size, -1.0f);
    }
    node_points.resize(size, PointXYZI());
    std::fill_n(
      node_points.begin(), obstacle_size, PointXYZI());
    map_points.resize(size, PointXYZI());
    std::fill_n(
      map_points.begin(), obstacle_size, PointXYZI());
  }

  unsigned int size_x = sampled_costmap->getSizeInCellsX();
  unsigned int size_y = sampled_costmap->getSizeInCellsY();
  double orig_x = sampled_costmap->getOriginX();
  double orig_y = sampled_costmap->getOriginY();
  double res = sampled_costmap->getResolution();
  for (unsigned int y = 0; y < size_y; y++)
    for (unsigned int x = 0; x < size_x; x++) {
      int idx = y*size_x + x;
      map_points[idx].x = orig_x + res*x;
      map_points[idx].y = orig_y + res*y;
      node_points[idx].x = map_points[idx].x;
      node_points[idx].y = map_points[idx].y;
    }

  // Set initial goal point to queue from. Divided by 2 due to downsampled costmap.
  if (motion_table.obstacle_heuristic_admissible) {
    astar_2d_first_run = true;
    astar_2d_queue.clear();
    astar_2d_queue.reserve(sampled_costmap->getSizeInCellsX() * sampled_costmap->getSizeInCellsY());
  } else {
    std::queue<unsigned int> q;
    std::swap(obstacle_heuristic_queue, q);
    obstacle_heuristic_queue.emplace(
      ceil(goal_y / 2.0) * sampled_costmap->getSizeInCellsX() + ceil(goal_x / 2.0));
  }

  run_number = 1;
  total_expansions_cnt = 0;
  total_time = 0;
  total_time_init = 0;
}

float NodeHybrid::getObstacleHeuristic(
  const Coordinates & node_coords,
  const Coordinates & goal_coords,
  const double & cost_penalty)
{
  steady_clock::time_point a = steady_clock::now();
  // If already expanded, return the cost
  unsigned int size_x = sampled_costmap->getSizeInCellsX();
  // Divided by 2 due to downsampled costmap.
  const unsigned int start_index = ceil(node_coords.y / 2.0) * size_x + ceil(node_coords.x / 2.0);
  const float & starting_cost = obstacle_heuristic_lookup_table[start_index];
  if (starting_cost > 0.0) {
    // costs are doubled due to downsampling
    node_points[start_index].intensity = 2.0 * starting_cost;
    return 2.0 * starting_cost;
  }

  // If not, expand until it is included. This dynamic programming ensures that
  // we only expand the MINIMUM spanning set of the costmap per planning request.
  // Rather than naively expanding the entire (potentially massive) map for a limited
  // path, we only expand to the extent required for the furthest expansion in the
  // search-planning request that dynamically updates during search as needed.
  const int size_x_int = static_cast<int>(size_x);
  const unsigned int size_y = sampled_costmap->getSizeInCellsY();
  const float sqrt_2 = sqrt(2);
  unsigned int mx, my, mx_idx, my_idx;
  unsigned int idx = 0, new_idx = 0;
  float last_accumulated_cost = 0.0, travel_cost = 0.0;
  float heuristic_cost = 0.0, current_accumulated_cost = 0.0;
  float cost = 0.0, existing_cost = 0.0;

  const std::vector<int> neighborhood = {1, -1,  // left right
    size_x_int, -size_x_int,  // up down
    size_x_int + 1, size_x_int - 1,  // upper diagonals
    -size_x_int + 1, -size_x_int - 1};  // lower diagonals

  int expansions_cnt = 0;

  while (!obstacle_heuristic_queue.empty()) {
    // get next one
    idx = obstacle_heuristic_queue.front();
    obstacle_heuristic_queue.pop();
    last_accumulated_cost = obstacle_heuristic_lookup_table[idx];


    if (idx == start_index) {
      total_expansions_cnt += expansions_cnt;
      steady_clock::time_point c = steady_clock::now();
      duration<double> time_span = duration_cast<duration<double>>(c - a);
      double time = time_span.count()*1000;
      total_time += time;
      RCLCPP_INFO(rclcpp::get_logger("planner_server"), "Run: %d, expansions: %d (total: %d), queue size: %d, time: %lf (total: %lf) ms",
        run_number, expansions_cnt, total_expansions_cnt, (int)obstacle_heuristic_queue.size(), time, total_time);
      run_number++;
      // costs are doubled due to downsampling
      return 2.0 * last_accumulated_cost;
    }

    expansions_cnt++;

    map_points[idx].intensity += 1.0f;

    my_idx = idx / size_x;
    mx_idx = idx - (my_idx * size_x);

    // find neighbors
    for (unsigned int i = 0; i != neighborhood.size(); i++) {
      new_idx = static_cast<unsigned int>(static_cast<int>(idx) + neighborhood[i]);
      cost = static_cast<float>(sampled_costmap->getCost(idx));
      travel_cost =
        ((i <= 3) ? 1.0 : sqrt_2) + (((i <= 3) ? 1.0 : sqrt_2) * cost_penalty * cost / 252.0);
      current_accumulated_cost = last_accumulated_cost + travel_cost;

      // if neighbor path is better and non-lethal, set new cost and add to queue
      if (new_idx > 0 && new_idx < size_x * size_y && cost < INSCRIBED) {
        my = new_idx / size_x;
        mx = new_idx - (my * size_x);

        if (mx == 0 && mx_idx >= size_x - 1 || mx >= size_x - 1 && mx_idx == 0) {
          continue;
        }
        if (my == 0 && my_idx >= size_y - 1 || my >= size_y - 1 && my_idx == 0) {
          continue;
        }

        existing_cost = obstacle_heuristic_lookup_table[new_idx];
        if (existing_cost == 0.0 || existing_cost > current_accumulated_cost) {
          obstacle_heuristic_lookup_table[new_idx] = current_accumulated_cost;
          obstacle_heuristic_queue.emplace(new_idx);
        }
      }
    }
  }

  total_expansions_cnt += expansions_cnt;
  steady_clock::time_point c = steady_clock::now();
  duration<double> time_span = duration_cast<duration<double>>(c - a);
  double time = time_span.count()*1000;
  total_time += time;
  RCLCPP_INFO(rclcpp::get_logger("planner_server"), "Run: %d, expansions: %d (total: %d), queue size: %d, time: %lf (total: %lf) ms",
    run_number, expansions_cnt, total_expansions_cnt, (int)obstacle_heuristic_queue.size(), time, total_time);
  run_number++;

  // costs are doubled due to downsampling
  node_points[start_index].intensity = 2.0 * starting_cost;
  return 2.0 * obstacle_heuristic_lookup_table[start_index];
}

inline float distanceHeuristic2D(
  const int idx, const int size_x, const int goal_x,
  const int goal_y)
{
  int x = std::abs(idx % size_x - goal_x);
  int y = std::abs(idx / size_x - goal_y);
  float & table_value = NodeHybrid::astar_2d_h_table[y * size_x + x];
  return table_value < 0.0f ? table_value = std::hypotf(x, y) : table_value;
}

float NodeHybrid::getObstacleHeuristicAdmissible(
  const Coordinates & node_coords,
  const Coordinates & goal_coords,
  const double & cost_penalty)
{
  steady_clock::time_point a = steady_clock::now();

  int size_x = sampled_costmap->getSizeInCellsX();
  // Divided by 2 due to downsampled costmap.
  const int start_y = floor(node_coords.y / 2.0);
  const int start_x = floor(node_coords.x / 2.0);
  const int start_index = start_y * size_x + start_x;
  const float & starting_cost = obstacle_heuristic_lookup_table[start_index];
  if (starting_cost > 0.0f) {
    // costs are doubled due to downsampling
    node_points[start_index].intensity = 2.0 * starting_cost;
    return 2.0 * starting_cost;
  }

  const int size_x_int = static_cast<int>(size_x);
  const int size_y = sampled_costmap->getSizeInCellsY();

  const std::vector<int> neighborhood = {1, -1,  // left right
    size_x_int, -size_x_int,  // up down
    size_x_int + 1, size_x_int - 1,  // upper diagonals
    -size_x_int + 1, -size_x_int - 1};  // lower diagonals

  const int goal_x = floor(goal_coords.x / 2.0);
  const int goal_y = floor(goal_coords.y / 2.0);
  const int goal_index = goal_y * size_x + goal_x;
  if (astar_2d_first_run) {
    astar_2d_first_run = false;

    astar_2d_queue.emplace_back(
      distanceHeuristic2D(
        goal_index, size_x, start_x,
        start_y), goal_index);

    // initialize goal cell with a very small value to differentiate it from 0.0 (~uninitialized)
    // the negative value means the cell is in the open set
    obstacle_heuristic_lookup_table[goal_index] = -0.00001f;
  } else {
    for (auto & n : astar_2d_queue) {
      n.first = -obstacle_heuristic_lookup_table[n.second] +
        distanceHeuristic2D(n.second, size_x, start_x, start_y);
      map_points[n.second].intensity += 0.5f;
    }
    std::make_heap(astar_2d_queue.begin(), astar_2d_queue.end(), AStar2DComparator{});
    run_number++;
  }

  float c_cost, cost, travel_cost, new_cost, existing_cost;
  int mx, my, mx_idx, my_idx;
  int new_idx = 0;
  const float sqrt_2 = sqrt(2);
  int expansions_cnt = 0;

  steady_clock::time_point b = steady_clock::now();
  duration<double> time_span_init = duration_cast<duration<double>>(b - a);
  
  while (!astar_2d_queue.empty()) {
    AStar2DElement c = astar_2d_queue.front();
    std::pop_heap(astar_2d_queue.begin(), astar_2d_queue.end(), AStar2DComparator{});
    astar_2d_queue.pop_back();
    c_cost = obstacle_heuristic_lookup_table[c.second];
    if (c_cost > 0.0f) {
      // cell has been processed and closed, no further cost improvements
      // are mathematically possible thanks to euclidean heuristic consistency
      continue;
    }
    c_cost = -c_cost;
    obstacle_heuristic_lookup_table[c.second] = c_cost;  // set a positive value to close the cell
    map_points[c.second].intensity += 1.0f;

    my_idx = c.second / size_x;
    mx_idx = c.second - (my_idx * size_x);

    // find neighbors
    for (unsigned int i = 0; i != neighborhood.size(); i++) {
      new_idx = static_cast<unsigned int>(static_cast<int>(c.second) + neighborhood[i]);
      cost = static_cast<float>(sampled_costmap->getCost(new_idx));

      // if neighbor path is better and non-lethal, set new cost and add to queue
      if (new_idx > 0 && new_idx < size_x * size_y && cost < INSCRIBED) {
        my = new_idx / size_x;
        mx = new_idx - (my * size_x);

        if (mx == 0 && mx_idx >= size_x - 1 || mx >= size_x - 1 && mx_idx == 0) {
          continue;
        }
        if (my == 0 && my_idx >= size_y - 1 || my >= size_y - 1 && my_idx == 0) {
          continue;
        }

        existing_cost = obstacle_heuristic_lookup_table[new_idx];
        if (existing_cost <= 0.0f) {
          travel_cost =
            ((i <= 3) ? 1.0f : sqrt_2) * (1.0f + (cost_penalty * cost / 252.0f));
          new_cost = c_cost + travel_cost;
          if (existing_cost == 0.0f || -existing_cost > new_cost) {
            // the negative value means the cell is in the open set
            obstacle_heuristic_lookup_table[new_idx] = -new_cost;
            astar_2d_queue.emplace_back(
              new_cost +
              distanceHeuristic2D(new_idx, size_x, start_x, start_y), new_idx);
            std::push_heap(astar_2d_queue.begin(), astar_2d_queue.end(), AStar2DComparator{});
          }
        }
      }
    }

    expansions_cnt++;
    if (c.second == start_index) {
      break;
    }
  }

  total_expansions_cnt += expansions_cnt;
  steady_clock::time_point c = steady_clock::now();
  duration<double> time_span = duration_cast<duration<double>>(c - a);
  double time = time_span.count()*1000;
  total_time += time;
  double time_init = time_span_init.count()*1000;
  total_time_init += time_init;
  RCLCPP_INFO(rclcpp::get_logger("planner_server"), "Run: %d (%d %d -> %d %d (%d/%d) = %f), expansions: %d (total: %d), queue size: %d, time: %lf (%lf + %lf, total: %lf) ms",
    run_number, start_x, start_y, goal_x, goal_y, goal_index, (int)astar_2d_h_table.size(), obstacle_heuristic_lookup_table[start_index], expansions_cnt, total_expansions_cnt, (int)astar_2d_queue.size(), time, time_init, time - time_init, total_time);

  // costs are doubled due to downsampling
  node_points[start_index].intensity = 2.0 * starting_cost;
  return 2.0 * starting_cost;
}

float NodeHybrid::getDistanceHeuristic(
  const Coordinates & node_coords,
  const Coordinates & goal_coords,
  const float & obstacle_heuristic)
{
  // rotate and translate node_coords such that goal_coords relative is (0,0,0)
  // Due to the rounding involved in exact cell increments for caching,
  // this is not an exact replica of a live heuristic, but has bounded error.
  // (Usually less than 1 cell)

  // This angle is negative since we are de-rotating the current node
  // by the goal angle; cos(-th) = cos(th) & sin(-th) = -sin(th)
  const TrigValues & trig_vals = motion_table.trig_values[goal_coords.theta];
  const float cos_th = trig_vals.first;
  const float sin_th = -trig_vals.second;
  const float dx = node_coords.x - goal_coords.x;
  const float dy = node_coords.y - goal_coords.y;

  double dtheta_bin = node_coords.theta - goal_coords.theta;
  if (dtheta_bin < 0) {
    dtheta_bin += motion_table.num_angle_quantization;
  }
  if (dtheta_bin > motion_table.num_angle_quantization) {
    dtheta_bin -= motion_table.num_angle_quantization;
  }

  Coordinates node_coords_relative(
    round(dx * cos_th - dy * sin_th),
    round(dx * sin_th + dy * cos_th),
    round(dtheta_bin));

  // Check if the relative node coordinate is within the localized window around the goal
  // to apply the distance heuristic. Since the lookup table is contains only the positive
  // X axis, we mirror the Y and theta values across the X axis to find the heuristic values.
  float motion_heuristic = 0.0;
  const int floored_size = floor(size_lookup / 2.0);
  const int ceiling_size = ceil(size_lookup / 2.0);
  const float mirrored_relative_y = abs(node_coords_relative.y);
  if (abs(node_coords_relative.x) < floored_size && mirrored_relative_y < floored_size) {
    // Need to mirror angle if Y coordinate was mirrored
    int theta_pos;
    if (node_coords_relative.y < 0.0) {
      theta_pos = motion_table.num_angle_quantization - node_coords_relative.theta;
    } else {
      theta_pos = node_coords_relative.theta;
    }
    const int x_pos = node_coords_relative.x + floored_size;
    const int y_pos = static_cast<int>(mirrored_relative_y);
    const int index =
      x_pos * ceiling_size * motion_table.num_angle_quantization +
      y_pos * motion_table.num_angle_quantization +
      theta_pos;
    motion_heuristic = dist_heuristic_lookup_table[index];
  } else if (obstacle_heuristic == 0.0) {
    // If no obstacle heuristic value, must have some H to use
    // In nominal situations, this should never be called.
    static ompl::base::ScopedState<> from(motion_table.state_space), to(motion_table.state_space);
    to[0] = goal_coords.x;
    to[1] = goal_coords.y;
    to[2] = goal_coords.theta * motion_table.num_angle_quantization;
    from[0] = node_coords.x;
    from[1] = node_coords.y;
    from[2] = node_coords.theta * motion_table.num_angle_quantization;
    motion_heuristic = motion_table.state_space->distance(from(), to());
  }

  return motion_heuristic;
}

void NodeHybrid::precomputeDistanceHeuristic(
  const float & lookup_table_dim,
  const MotionModel & motion_model,
  const unsigned int & dim_3_size,
  const SearchInfo & search_info)
{
  // Dubin or Reeds-Shepp shortest distances
  if (motion_model == MotionModel::DUBIN) {
    motion_table.state_space = std::make_unique<ompl::base::DubinsStateSpace>(
      search_info.minimum_turning_radius);
  } else if (motion_model == MotionModel::REEDS_SHEPP) {
    motion_table.state_space = std::make_unique<ompl::base::ReedsSheppStateSpace>(
      search_info.minimum_turning_radius);
  } else {
    throw std::runtime_error(
            "Node attempted to precompute distance heuristics "
            "with invalid motion model!");
  }

  ompl::base::ScopedState<> from(motion_table.state_space), to(motion_table.state_space);
  to[0] = 0.0;
  to[1] = 0.0;
  to[2] = 0.0;
  size_lookup = lookup_table_dim;
  float motion_heuristic = 0.0;
  unsigned int index = 0;
  int dim_3_size_int = static_cast<int>(dim_3_size);
  float angular_bin_size = 2 * M_PI / static_cast<float>(dim_3_size);

  // Create a lookup table of Dubin/Reeds-Shepp distances in a window around the goal
  // to help drive the search towards admissible approaches. Deu to symmetries in the
  // Heuristic space, we need to only store 2 of the 4 quadrants and simply mirror
  // around the X axis any relative node lookup. This reduces memory overhead and increases
  // the size of a window a platform can store in memory.
  dist_heuristic_lookup_table.resize(size_lookup * ceil(size_lookup / 2.0) * dim_3_size_int);
  for (float x = ceil(-size_lookup / 2.0); x <= floor(size_lookup / 2.0); x += 1.0) {
    for (float y = 0.0; y <= floor(size_lookup / 2.0); y += 1.0) {
      for (int heading = 0; heading != dim_3_size_int; heading++) {
        from[0] = x;
        from[1] = y;
        from[2] = heading * angular_bin_size;
        motion_heuristic = motion_table.state_space->distance(from(), to());
        dist_heuristic_lookup_table[index] = motion_heuristic;
        index++;
      }
    }
  }
}

void NodeHybrid::getNeighbors(
  std::function<bool(const unsigned int &, nav2_smac_planner::NodeHybrid * &)> & NeighborGetter,
  GridCollisionChecker * collision_checker,
  const bool & traverse_unknown,
  NodeVector & neighbors)
{
  unsigned int index = 0;
  NodePtr neighbor = nullptr;
  Coordinates initial_node_coords;
  const MotionPoses motion_projections = motion_table.getProjections(this);

  for (unsigned int i = 0; i != motion_projections.size(); i++) {
    index = NodeHybrid::getIndex(
      static_cast<unsigned int>(motion_projections[i]._x),
      static_cast<unsigned int>(motion_projections[i]._y),
      static_cast<unsigned int>(motion_projections[i]._theta),
      motion_table.size_x, motion_table.num_angle_quantization);

    if (NeighborGetter(index, neighbor) && !neighbor->wasVisited()) {
      // Cache the initial pose in case it was visited but valid
      // don't want to disrupt continuous coordinate expansion
      initial_node_coords = neighbor->pose;
      neighbor->setPose(
        Coordinates(
          motion_projections[i]._x,
          motion_projections[i]._y,
          motion_projections[i]._theta));
      if (neighbor->isNodeValid(traverse_unknown, collision_checker)) {
        neighbor->setMotionPrimitiveIndex(i);
        neighbors.push_back(neighbor);
      } else {
        neighbor->setPose(initial_node_coords);
      }
    }
  }
}

bool NodeHybrid::backtracePath(CoordinateVector & path)
{
  RCLCPP_INFO(rclcpp::get_logger("planner_server"), "Heuristic: runs: %d, expansions: %d, queue size: %d, time: %lf (%lf + %lf) ms",
    run_number, total_expansions_cnt, (int)astar_2d_queue.size(), total_time, total_time_init, total_time - total_time_init);

  if (!this->parent) {
    return false;
  }

  NodePtr current_node = this;

  while (current_node->parent) {
    path.push_back(current_node->pose);
    // Convert angle to radians
    path.back().theta = NodeHybrid::motion_table.getAngleFromBin(path.back().theta);
    current_node = current_node->parent;
  }

  return path.size() > 0;
}

}  // namespace nav2_smac_planner<|MERGE_RESOLUTION|>--- conflicted
+++ resolved
@@ -413,17 +413,13 @@
     // must reset all values
     std::fill(
       obstacle_heuristic_lookup_table.begin(),
-<<<<<<< HEAD
-      obstacle_heuristic_lookup_table.end(), 0.0f);
+      obstacle_heuristic_lookup_table.end(), 0.0);
     std::fill(
       node_points.begin(),
       node_points.end(), PointXYZI());
     std::fill(
       map_points.begin(),
       map_points.end(), PointXYZI());
-=======
-      obstacle_heuristic_lookup_table.end(), 0.0);
->>>>>>> ac617eb9
   } else {
     unsigned int obstacle_size = obstacle_heuristic_lookup_table.size();
     obstacle_heuristic_lookup_table.resize(size, 0.0);
