--- conflicted
+++ resolved
@@ -101,11 +101,8 @@
   bin_size =
     2.0f * static_cast<float>(M_PI) / static_cast<float>(num_angle_quantization);
 
-<<<<<<< HEAD
-=======
   max_analytic_expansion_angle_range = search_info.max_analytic_expansion_angle_range / bin_size;
 
->>>>>>> 636eb767
   float increments;
   if (angle < bin_size) {
     increments = 1.0f;
@@ -192,11 +189,8 @@
   bin_size =
     2.0f * static_cast<float>(M_PI) / static_cast<float>(num_angle_quantization);
 
-<<<<<<< HEAD
-=======
   max_analytic_expansion_angle_range = search_info.max_analytic_expansion_angle_range / bin_size;
 
->>>>>>> 636eb767
   float increments;
   if (angle < bin_size) {
     increments = 1.0f;
