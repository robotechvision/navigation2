--- conflicted
+++ resolved
@@ -296,11 +296,7 @@
 }
 
 template<typename NodeT>
-<<<<<<< HEAD
-void AnalyticExpansion<NodeT>::cleanup() {
-=======
 void AnalyticExpansion<NodeT>::cleanupDetachedNodes() {
->>>>>>> 4ff8edd2
   for (auto &node : _detached_nodes)
     delete node;
   _detached_nodes.clear();
