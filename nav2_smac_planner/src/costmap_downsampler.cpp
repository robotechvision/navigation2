// Copyright (c) 2020, Carlos Luis
// Copyright (c) 2020, Samsung Research America
//
// Licensed under the Apache License, Version 2.0 (the "License");
// you may not use this file except in compliance with the License.
// You may obtain a copy of the License at
//
//     http://www.apache.org/licenses/LICENSE-2.0
//
// Unless required by applicable law or agreed to in writing, software
// distributed under the License is distributed on an "AS IS" BASIS,
// WITHOUT WARRANTIES OR CONDITIONS OF ANY KIND, either express or implied.
// See the License for the specific language governing permissions and
// limitations under the License. Reserved.

#include "nav2_smac_planner/costmap_downsampler.hpp"

#include <string>
#include <memory>
#include <algorithm>

namespace nav2_smac_planner
{

CostmapDownsampler::CostmapDownsampler()
: _costmap(nullptr),
  _downsampled_costmap(nullptr),
  _downsampled_costmap_pub(nullptr)
{
}

CostmapDownsampler::~CostmapDownsampler()
{
}

void CostmapDownsampler::on_configure(
  const nav2_util::LifecycleNode::WeakPtr & node,
  const std::string & global_frame,
  const std::string & topic_name,
  nav2_costmap_2d::Costmap2D * const costmap,
  const unsigned int & downsampling_factor,
  const bool & use_min_cost_neighbor)
{
  _costmap = costmap;
  _downsampling_factor = downsampling_factor;
  _use_min_cost_neighbor = use_min_cost_neighbor;
  updateCostmapSize();

  _downsampled_costmap = std::make_unique<nav2_costmap_2d::Costmap2D>(
    _downsampled_size_x, _downsampled_size_y, _downsampled_resolution,
    _costmap->getOriginX(), _costmap->getOriginY(), UNKNOWN);

  if (!node.expired()) {
    _downsampled_costmap_pub = std::make_unique<nav2_costmap_2d::Costmap2DPublisher>(
      node, _downsampled_costmap.get(), global_frame, topic_name, false);
  }
}

void CostmapDownsampler::on_activate()
{
  if (_downsampled_costmap_pub) {
    _downsampled_costmap_pub->on_activate();
  }
}

void CostmapDownsampler::on_deactivate()
{
  if (_downsampled_costmap_pub) {
    _downsampled_costmap_pub->on_deactivate();
  }
}

void CostmapDownsampler::on_cleanup()
{
  _costmap = nullptr;
  _downsampled_costmap.reset();
  _downsampled_costmap_pub.reset();
}

nav2_costmap_2d::Costmap2D * CostmapDownsampler::downsample(
  const unsigned int & downsampling_factor)
{
  _downsampling_factor = downsampling_factor;
  updateCostmapSize();

  // Adjust costmap size if needed
  if (_downsampled_costmap->getSizeInCellsX() != _downsampled_size_x ||
    _downsampled_costmap->getSizeInCellsY() != _downsampled_size_y ||
    _downsampled_costmap->getResolution() != _downsampled_resolution)
  {
    resizeCostmap();
  }

  // Assign costs
  for (unsigned int i = 0; i < _downsampled_size_x; ++i) {
    for (unsigned int j = 0; j < _downsampled_size_y; ++j) {
      setCostOfCell(i, j);
    }
  }

  if (_downsampled_costmap_pub) {
    _downsampled_costmap_pub->publishCostmap();
  }
  return _downsampled_costmap.get();
}

void CostmapDownsampler::updateCostmapSize()
{
  _size_x = _costmap->getSizeInCellsX();
  _size_y = _costmap->getSizeInCellsY();
  _downsampled_size_x = ceil(static_cast<float>(_size_x) / _downsampling_factor);
  _downsampled_size_y = ceil(static_cast<float>(_size_y) / _downsampling_factor);
  _downsampled_resolution = _downsampling_factor * _costmap->getResolution();
}

void CostmapDownsampler::resizeCostmap()
{
  _downsampled_costmap->resizeMap(
    _downsampled_size_x,
    _downsampled_size_y,
    _downsampled_resolution,
    _costmap->getOriginX(),
    _costmap->getOriginY());
}

void CostmapDownsampler::setCostOfCell(
  const unsigned int & new_mx,
  const unsigned int & new_my)
{
  unsigned int mx, my;
  unsigned char cost = _use_min_cost_neighbor ? 255 : 0;
  unsigned int x_offset = new_mx * _downsampling_factor;
  unsigned int y_offset = new_my * _downsampling_factor;

  for (unsigned int i = 0; i < _downsampling_factor; ++i) {
    mx = x_offset + i;
    if (mx >= _size_x) {
      continue;
    }
    for (unsigned int j = 0; j < _downsampling_factor; ++j) {
      my = y_offset + j;
      if (my >= _size_y) {
        continue;
      }
<<<<<<< HEAD
      cost = _use_min_cost_neighbor ? std::min(cost, _costmap->getCost(mx, my)) : std::max(cost, _costmap->getCost(mx, my));
=======
      cost = _use_min_cost_neighbor ? std::min(cost, _costmap->getCost(mx, my)) : std::max(
        cost, _costmap->getCost(
          mx,
          my));
>>>>>>> 9fdcbb90
    }
  }

  _downsampled_costmap->setCost(new_mx, new_my, cost);
}

}  // namespace nav2_smac_planner<|MERGE_RESOLUTION|>--- conflicted
+++ resolved
@@ -142,14 +142,10 @@
       if (my >= _size_y) {
         continue;
       }
-<<<<<<< HEAD
-      cost = _use_min_cost_neighbor ? std::min(cost, _costmap->getCost(mx, my)) : std::max(cost, _costmap->getCost(mx, my));
-=======
       cost = _use_min_cost_neighbor ? std::min(cost, _costmap->getCost(mx, my)) : std::max(
         cost, _costmap->getCost(
           mx,
           my));
->>>>>>> 9fdcbb90
     }
   }
 
