--- conflicted
+++ resolved
@@ -121,11 +121,8 @@
       change_penalty: 0.0                 # For Hybrid nodes: penalty to apply if motion is changing directions, must be >= 0
       non_straight_penalty: 1.20          # For Hybrid nodes: penalty to apply if motion is non-straight, must be => 1
       cost_penalty: 2.0                   # For Hybrid nodes: penalty to apply to higher cost areas when adding into the obstacle map dynamic programming distance expansion heuristic. This drives the robot more towards the center of passages. A value between 1.3 - 3.5 is reasonable.
-<<<<<<< HEAD
       retrospective_penalty: 0.025        # For Hybrid/Lattice nodes: penalty to prefer later maneuvers before earlier along the path. Saves search time since earlier nodes are not expanded until it is necessary. Must be >= 0.0 and <= 1.0
-=======
       rotation_penalty: 5.0               # For Lattice node: Penalty to apply only to pure rotate in place commands when using minimum control sets containing rotate in place primitives. This should always be set sufficiently high to weight against this action unless strictly necessary for obstacle avoidance or there may be frequent discontinuities in the plan where it requests the robot to rotate in place to short-cut an otherwise smooth path for marginal path distance savings.
->>>>>>> b598a385
       lookup_table_size: 20               # For Hybrid nodes: Size of the dubin/reeds-sheep distance window to cache, in meters.
       cache_obstacle_heuristic: True      # For Hybrid nodes: Cache the obstacle map dynamic programming distance expansion heuristic between subsiquent replannings of the same goal location. Dramatically speeds up replanning performance (40x) if costmap is largely static.  
       allow_reverse_expansion: False      # For Lattice nodes: Whether to expand state lattice graph in forward primitives or reverse as well, will double the branching factor at each step.   
