// Copyright (c) 2020, Samsung Research America
//
// Licensed under the Apache License, Version 2.0 (the "License");
// you may not use this file except in compliance with the License.
// You may obtain a copy of the License at
//
//     http://www.apache.org/licenses/LICENSE-2.0
//
// Unless required by applicable law or agreed to in writing, software
// distributed under the License is distributed on an "AS IS" BASIS,
// WITHOUT WARRANTIES OR CONDITIONS OF ANY KIND, either express or implied.
// See the License for the specific language governing permissions and
// limitations under the License. Reserved.

#include <math.h>
#include <memory>
#include <string>
#include <vector>

#include "gtest/gtest.h"
#include "rclcpp/rclcpp.hpp"
#include "nav2_costmap_2d/costmap_2d.hpp"
#include "nav2_costmap_2d/costmap_subscriber.hpp"
#include "nav2_util/lifecycle_node.hpp"
#include "nav2_smac_planner/node_hybrid.hpp"
#include "nav2_smac_planner/collision_checker.hpp"

class RclCppFixture
{
public:
  RclCppFixture() {rclcpp::init(0, nullptr);}
  ~RclCppFixture() {rclcpp::shutdown();}
};
RclCppFixture g_rclcppfixture;

TEST(NodeHybridTest, test_node_hybrid)
{
  nav2_smac_planner::SearchInfo info;
  info.change_penalty = 0.1;
  info.change_reverse_penalty = 0.6;
  info.non_straight_penalty = 1.1;
  info.reverse_penalty = 2.0;
  info.minimum_turning_radius = 8;  // 0.4m/5cm resolution costmap
  info.cost_penalty = 1.7;
  unsigned int size_x = 10;
  unsigned int size_y = 10;
  unsigned int size_theta = 72;

  // Check defaulted constants
  nav2_smac_planner::NodeHybrid testA(49);
  EXPECT_EQ(testA.travel_distance_cost, sqrt(2));

  nav2_smac_planner::NodeHybrid::initMotionModel(
    nav2_smac_planner::MotionModel::DUBIN, size_x, size_y, size_theta, info);

  nav2_costmap_2d::Costmap2D * costmapA = new nav2_costmap_2d::Costmap2D(
    10, 10, 0.05, 0.0, 0.0, 0);
  std::unique_ptr<nav2_smac_planner::GridCollisionChecker> checker =
    std::make_unique<nav2_smac_planner::GridCollisionChecker>(costmapA, 72);
  checker->setFootprint(nav2_costmap_2d::Footprint(), true, 0.0);

  // test construction
  nav2_smac_planner::NodeHybrid testB(49);
  EXPECT_TRUE(std::isnan(testA.getCost()));

  // test node valid and cost
  testA.pose.x = 5;
  testA.pose.y = 5;
  testA.pose.theta = 0;
  EXPECT_EQ(testA.isNodeValid(true, checker.get()), true);
  EXPECT_EQ(testA.isNodeValid(false, checker.get()), true);
  EXPECT_EQ(testA.getCost(), 0.0f);

  // test reset
  testA.reset();
  EXPECT_TRUE(std::isnan(testA.getCost()));

  // Check motion-specific constants
  EXPECT_NEAR(testA.travel_distance_cost, 2.08842, 0.1);

  // check collision checking
  EXPECT_EQ(testA.isNodeValid(false, checker.get()), true);

  // check traversal cost computation
  // simulated first node, should return neutral cost
  EXPECT_NEAR(testB.getTraversalCost(&testA), 2.088, 0.1);
  // now with straight motion, cost is 0, so will be sqrt(2) as well
  testB.setMotionPrimitiveIndex(1);
  testA.setMotionPrimitiveIndex(0);
  EXPECT_NEAR(testB.getTraversalCost(&testA), 2.088, 0.1);
  // same direction as parent, testB
  testA.setMotionPrimitiveIndex(1);
  EXPECT_NEAR(testB.getTraversalCost(&testA), 2.297f, 0.01);
  // opposite direction as parent, testB
  testA.setMotionPrimitiveIndex(2);
  EXPECT_NEAR(testB.getTraversalCost(&testA), 2.506f, 0.01);
  // opposite forward/reverse direction as parent, testB
  testA.setMotionPrimitiveIndex(3);
  EXPECT_NEAR(testB.getTraversalCost(&testA), 5.430f, 0.01);
  // both reverse, testB
  testB.setMotionPrimitiveIndex(3);
  EXPECT_NEAR(testB.getTraversalCost(&testA), 4.177f, 0.01);

  // will throw because never collision checked testB
  EXPECT_THROW(testA.getTraversalCost(&testB), std::runtime_error);

  // check motion primitives
  EXPECT_EQ(testA.getMotionPrimitiveIndex(), 3u);

  // check operator== works on index
  nav2_smac_planner::NodeHybrid testC(49);
  EXPECT_TRUE(testA == testC);

  // check accumulated costs are set
  testC.setAccumulatedCost(100);
  EXPECT_EQ(testC.getAccumulatedCost(), 100.0f);

  // check visiting state
  EXPECT_EQ(testC.wasVisited(), false);
  testC.visited();
  EXPECT_EQ(testC.wasVisited(), true);

  // check index
  EXPECT_EQ(testC.getIndex(), 49u);

  // check set pose and pose
  testC.setPose(nav2_smac_planner::NodeHybrid::Coordinates(10.0, 5.0, 4));
  EXPECT_EQ(testC.pose.x, 10.0);
  EXPECT_EQ(testC.pose.y, 5.0);
  EXPECT_EQ(testC.pose.theta, 4);

  // check static index functions
  EXPECT_EQ(nav2_smac_planner::NodeHybrid::getIndex(1u, 1u, 4u, 10u, 72u), 796u);
  EXPECT_EQ(nav2_smac_planner::NodeHybrid::getCoords(796u, 10u, 72u).x, 1u);
  EXPECT_EQ(nav2_smac_planner::NodeHybrid::getCoords(796u, 10u, 72u).y, 1u);
  EXPECT_EQ(nav2_smac_planner::NodeHybrid::getCoords(796u, 10u, 72u).theta, 4u);

  delete costmapA;
}

TEST(NodeHybridTest, test_obstacle_heuristic)
{
  nav2_smac_planner::SearchInfo info;
  info.change_penalty = 0.1;
<<<<<<< HEAD
  info.change_reverse_penalty = 0.6;
=======
>>>>>>> 9fdcbb90
  info.non_straight_penalty = 1.1;
  info.reverse_penalty = 2.0;
  info.minimum_turning_radius = 8;  // 0.4m/5cm resolution costmap
  info.cost_penalty = 1.7;
  unsigned int size_x = 100;
  unsigned int size_y = 100;
  unsigned int size_theta = 72;


  nav2_smac_planner::NodeHybrid::initMotionModel(
    nav2_smac_planner::MotionModel::DUBIN, size_x, size_y, size_theta, info);

  nav2_costmap_2d::Costmap2D * costmapA = new nav2_costmap_2d::Costmap2D(
    100, 100, 0.1, 0.0, 0.0, 0);
  // island in the middle of lethal cost to cross
  for (unsigned int i = 20; i <= 80; ++i) {
    for (unsigned int j = 40; j <= 60; ++j) {
      costmapA->setCost(i, j, 254);
    }
  }
  // path on the right is narrow and thus with high cost
  for (unsigned int i = 20; i <= 80; ++i) {
    for (unsigned int j = 61; j <= 70; ++j) {
      costmapA->setCost(i, j, 250);
    }
  }
  for (unsigned int i = 20; i <= 80; ++i) {
    for (unsigned int j = 71; j < 100; ++j) {
      costmapA->setCost(i, j, 254);
    }
  }
  std::unique_ptr<nav2_smac_planner::GridCollisionChecker> checker =
    std::make_unique<nav2_smac_planner::GridCollisionChecker>(costmapA, 72);
  checker->setFootprint(nav2_costmap_2d::Footprint(), true, 0.0);

  nav2_smac_planner::NodeHybrid testA(0);
  testA.pose.x = 10;
  testA.pose.y = 50;
  testA.pose.theta = 0;

  nav2_smac_planner::NodeHybrid testB(1);
  testB.pose.x = 90;
<<<<<<< HEAD
  testB.pose.y = 51; //goal is a bit closer to the high-cost passage
=======
  testB.pose.y = 51;  // goal is a bit closer to the high-cost passage
>>>>>>> 9fdcbb90
  testB.pose.theta = 0;

  // first block the high-cost passage to make sure the cost spreads through the better path
  for (unsigned int j = 61; j <= 70; ++j) {
    costmapA->setCost(50, j, 254);
  }
  nav2_smac_planner::NodeHybrid::resetObstacleHeuristic(costmapA, testB.pose.x, testB.pose.y);
<<<<<<< HEAD
  float wide_passage_cost = nav2_smac_planner::NodeHybrid::getObstacleHeuristic(testA.pose, testB.pose, info.cost_penalty);
=======
  float wide_passage_cost = nav2_smac_planner::NodeHybrid::getObstacleHeuristicAdmissible(
    testA.pose,
    testB.pose,
    info.cost_penalty);
>>>>>>> 9fdcbb90

  // then unblock it to check if cost remains the same
  // (it should, since the unblocked narrow path will have higher cost than the wide one
  //  and thus lower bound of the path cost should be unchanged)
  for (unsigned int j = 61; j <= 70; ++j) {
    costmapA->setCost(50, j, 250);
  }
  nav2_smac_planner::NodeHybrid::resetObstacleHeuristic(costmapA, testB.pose.x, testB.pose.y);
<<<<<<< HEAD
  float two_passages_cost = nav2_smac_planner::NodeHybrid::getObstacleHeuristic(testA.pose, testB.pose, info.cost_penalty);

  printf("wp: %f, tp: %f\n", wide_passage_cost, two_passages_cost);

  EXPECT_EQ(wide_passage_cost, two_passages_cost); // FAILURE
=======
  float two_passages_cost = nav2_smac_planner::NodeHybrid::getObstacleHeuristicAdmissible(
    testA.pose,
    testB.pose,
    info.cost_penalty);

  EXPECT_EQ(wide_passage_cost, two_passages_cost);
>>>>>>> 9fdcbb90

  delete costmapA;
}

TEST(NodeHybridTest, test_node_debin_neighbors)
{
  nav2_smac_planner::SearchInfo info;
  info.change_penalty = 1.2;
  info.non_straight_penalty = 1.4;
  info.reverse_penalty = 2.1;
  info.minimum_turning_radius = 4;  // 0.2 in grid coordinates
  unsigned int size_x = 100;
  unsigned int size_y = 100;
  unsigned int size_theta = 72;
  nav2_smac_planner::NodeHybrid::initMotionModel(
    nav2_smac_planner::MotionModel::DUBIN, size_x, size_y, size_theta, info);

  // test neighborhood computation
  EXPECT_EQ(nav2_smac_planner::NodeHybrid::motion_table.projections.size(), 3u);
  EXPECT_NEAR(nav2_smac_planner::NodeHybrid::motion_table.projections[0]._x, 1.731517, 0.01);
  EXPECT_NEAR(nav2_smac_planner::NodeHybrid::motion_table.projections[0]._y, 0, 0.01);
  EXPECT_NEAR(nav2_smac_planner::NodeHybrid::motion_table.projections[0]._theta, 0, 0.01);

  EXPECT_NEAR(nav2_smac_planner::NodeHybrid::motion_table.projections[1]._x, 1.69047, 0.01);
  EXPECT_NEAR(nav2_smac_planner::NodeHybrid::motion_table.projections[1]._y, 0.3747, 0.01);
  EXPECT_NEAR(nav2_smac_planner::NodeHybrid::motion_table.projections[1]._theta, 5, 0.01);

  EXPECT_NEAR(nav2_smac_planner::NodeHybrid::motion_table.projections[2]._x, 1.69047, 0.01);
  EXPECT_NEAR(nav2_smac_planner::NodeHybrid::motion_table.projections[2]._y, -0.3747, 0.01);
  EXPECT_NEAR(nav2_smac_planner::NodeHybrid::motion_table.projections[2]._theta, -5, 0.01);
}

TEST(NodeHybridTest, test_node_reeds_neighbors)
{
  nav2_smac_planner::SearchInfo info;
  info.change_penalty = 1.2;
  info.non_straight_penalty = 1.4;
  info.reverse_penalty = 2.1;
  info.minimum_turning_radius = 8;  // 0.4 in grid coordinates
  unsigned int size_x = 100;
  unsigned int size_y = 100;
  unsigned int size_theta = 72;
  nav2_smac_planner::NodeHybrid::initMotionModel(
    nav2_smac_planner::MotionModel::REEDS_SHEPP, size_x, size_y, size_theta, info);

  EXPECT_EQ(nav2_smac_planner::NodeHybrid::motion_table.projections.size(), 6u);
  EXPECT_NEAR(nav2_smac_planner::NodeHybrid::motion_table.projections[0]._x, 2.088, 0.01);
  EXPECT_NEAR(nav2_smac_planner::NodeHybrid::motion_table.projections[0]._y, 0, 0.01);
  EXPECT_NEAR(nav2_smac_planner::NodeHybrid::motion_table.projections[0]._theta, 0, 0.01);

  EXPECT_NEAR(nav2_smac_planner::NodeHybrid::motion_table.projections[1]._x, 2.070, 0.01);
  EXPECT_NEAR(nav2_smac_planner::NodeHybrid::motion_table.projections[1]._y, 0.272, 0.01);
  EXPECT_NEAR(nav2_smac_planner::NodeHybrid::motion_table.projections[1]._theta, 3, 0.01);

  EXPECT_NEAR(nav2_smac_planner::NodeHybrid::motion_table.projections[2]._x, 2.070, 0.01);
  EXPECT_NEAR(nav2_smac_planner::NodeHybrid::motion_table.projections[2]._y, -0.272, 0.01);
  EXPECT_NEAR(nav2_smac_planner::NodeHybrid::motion_table.projections[2]._theta, -3, 0.01);

  EXPECT_NEAR(nav2_smac_planner::NodeHybrid::motion_table.projections[3]._x, -2.088, 0.01);
  EXPECT_NEAR(nav2_smac_planner::NodeHybrid::motion_table.projections[3]._y, 0, 0.01);
  EXPECT_NEAR(nav2_smac_planner::NodeHybrid::motion_table.projections[3]._theta, 0, 0.01);

  EXPECT_NEAR(nav2_smac_planner::NodeHybrid::motion_table.projections[4]._x, -2.07, 0.01);
  EXPECT_NEAR(nav2_smac_planner::NodeHybrid::motion_table.projections[4]._y, 0.272, 0.01);
  EXPECT_NEAR(nav2_smac_planner::NodeHybrid::motion_table.projections[4]._theta, -3, 0.01);

  EXPECT_NEAR(nav2_smac_planner::NodeHybrid::motion_table.projections[5]._x, -2.07, 0.01);
  EXPECT_NEAR(nav2_smac_planner::NodeHybrid::motion_table.projections[5]._y, -0.272, 0.01);
  EXPECT_NEAR(nav2_smac_planner::NodeHybrid::motion_table.projections[5]._theta, 3, 0.01);

  nav2_costmap_2d::Costmap2D costmapA(100, 100, 0.05, 0.0, 0.0, 0);
  std::unique_ptr<nav2_smac_planner::GridCollisionChecker> checker =
    std::make_unique<nav2_smac_planner::GridCollisionChecker>(&costmapA, 72);
  checker->setFootprint(nav2_costmap_2d::Footprint(), true, 0.0);
  nav2_smac_planner::NodeHybrid * node = new nav2_smac_planner::NodeHybrid(49);
  std::function<bool(const unsigned int &, nav2_smac_planner::NodeHybrid * &)> neighborGetter =
    [&, this](const unsigned int & index, nav2_smac_planner::NodeHybrid * & neighbor_rtn) -> bool
    {
      // because we don't return a real object
      return false;
    };

  nav2_smac_planner::NodeHybrid::NodeVector neighbors;
  node->getNeighbors(neighborGetter, checker.get(), false, neighbors);
  delete node;

  // should be empty since totally invalid
  EXPECT_EQ(neighbors.size(), 0u);
}<|MERGE_RESOLUTION|>--- conflicted
+++ resolved
@@ -37,7 +37,6 @@
 {
   nav2_smac_planner::SearchInfo info;
   info.change_penalty = 0.1;
-  info.change_reverse_penalty = 0.6;
   info.non_straight_penalty = 1.1;
   info.reverse_penalty = 2.0;
   info.minimum_turning_radius = 8;  // 0.4m/5cm resolution costmap
@@ -94,18 +93,12 @@
   // opposite direction as parent, testB
   testA.setMotionPrimitiveIndex(2);
   EXPECT_NEAR(testB.getTraversalCost(&testA), 2.506f, 0.01);
-  // opposite forward/reverse direction as parent, testB
-  testA.setMotionPrimitiveIndex(3);
-  EXPECT_NEAR(testB.getTraversalCost(&testA), 5.430f, 0.01);
-  // both reverse, testB
-  testB.setMotionPrimitiveIndex(3);
-  EXPECT_NEAR(testB.getTraversalCost(&testA), 4.177f, 0.01);
 
   // will throw because never collision checked testB
   EXPECT_THROW(testA.getTraversalCost(&testB), std::runtime_error);
 
   // check motion primitives
-  EXPECT_EQ(testA.getMotionPrimitiveIndex(), 3u);
+  EXPECT_EQ(testA.getMotionPrimitiveIndex(), 2u);
 
   // check operator== works on index
   nav2_smac_planner::NodeHybrid testC(49);
@@ -142,10 +135,6 @@
 {
   nav2_smac_planner::SearchInfo info;
   info.change_penalty = 0.1;
-<<<<<<< HEAD
-  info.change_reverse_penalty = 0.6;
-=======
->>>>>>> 9fdcbb90
   info.non_straight_penalty = 1.1;
   info.reverse_penalty = 2.0;
   info.minimum_turning_radius = 8;  // 0.4m/5cm resolution costmap
@@ -188,11 +177,7 @@
 
   nav2_smac_planner::NodeHybrid testB(1);
   testB.pose.x = 90;
-<<<<<<< HEAD
-  testB.pose.y = 51; //goal is a bit closer to the high-cost passage
-=======
   testB.pose.y = 51;  // goal is a bit closer to the high-cost passage
->>>>>>> 9fdcbb90
   testB.pose.theta = 0;
 
   // first block the high-cost passage to make sure the cost spreads through the better path
@@ -200,14 +185,10 @@
     costmapA->setCost(50, j, 254);
   }
   nav2_smac_planner::NodeHybrid::resetObstacleHeuristic(costmapA, testB.pose.x, testB.pose.y);
-<<<<<<< HEAD
-  float wide_passage_cost = nav2_smac_planner::NodeHybrid::getObstacleHeuristic(testA.pose, testB.pose, info.cost_penalty);
-=======
   float wide_passage_cost = nav2_smac_planner::NodeHybrid::getObstacleHeuristicAdmissible(
     testA.pose,
     testB.pose,
     info.cost_penalty);
->>>>>>> 9fdcbb90
 
   // then unblock it to check if cost remains the same
   // (it should, since the unblocked narrow path will have higher cost than the wide one
@@ -216,20 +197,12 @@
     costmapA->setCost(50, j, 250);
   }
   nav2_smac_planner::NodeHybrid::resetObstacleHeuristic(costmapA, testB.pose.x, testB.pose.y);
-<<<<<<< HEAD
-  float two_passages_cost = nav2_smac_planner::NodeHybrid::getObstacleHeuristic(testA.pose, testB.pose, info.cost_penalty);
-
-  printf("wp: %f, tp: %f\n", wide_passage_cost, two_passages_cost);
-
-  EXPECT_EQ(wide_passage_cost, two_passages_cost); // FAILURE
-=======
   float two_passages_cost = nav2_smac_planner::NodeHybrid::getObstacleHeuristicAdmissible(
     testA.pose,
     testB.pose,
     info.cost_penalty);
 
   EXPECT_EQ(wide_passage_cost, two_passages_cost);
->>>>>>> 9fdcbb90
 
   delete costmapA;
 }
