--- conflicted
+++ resolved
@@ -237,13 +237,10 @@
 {
   nav2_smac_planner::SearchInfo info;
   info.change_penalty = 0.05;
-<<<<<<< HEAD
   info.change_reverse_penalty = 0.0;
   info.obstacle_heuristic_admissible = false;
-=======
   info.max_analytic_expansion_angle_range = std::numeric_limits<float>::infinity();
   info.max_analytic_expansion_cost_subelevation = std::numeric_limits<float>::infinity();
->>>>>>> 636eb767
   info.non_straight_penalty = 1.05;
   info.reverse_penalty = 2.0;
   info.analytic_expansion_ratio = 3.5;
@@ -307,12 +304,9 @@
   info.minimum_turning_radius = 8;  // in grid coordinates
   info.analytic_expansion_max_length = 20.0;  // in grid coordinates
   info.analytic_expansion_ratio = 3.5;
-<<<<<<< HEAD
   info.obstacle_heuristic_admissible = false;
-=======
   info.max_analytic_expansion_angle_range = std::numeric_limits<float>::infinity();
   info.max_analytic_expansion_cost_subelevation = std::numeric_limits<float>::infinity();
->>>>>>> 636eb767
   unsigned int size_theta = 72;
   info.cost_penalty = 1.7;
   nav2_smac_planner::AStarAlgorithm<nav2_smac_planner::NodeHybrid> a_star(
