--- conflicted
+++ resolved
@@ -129,9 +129,6 @@
   info.minimum_turning_radius = 8;  // in grid coordinates
   info.analytic_expansion_max_length = 20.0;  // in grid coordinates
   info.analytic_expansion_ratio = 3.5;
-  info.max_analytic_expansion_angle_range = std::numeric_limits<float>::infinity();
-  info.max_analytic_expansion_cost_subelevation = std::numeric_limits<float>::infinity();
-  info.obstacle_heuristic_enabled = true;
   unsigned int size_theta = 72;
   info.cost_penalty = 1.7;
   nav2_smac_planner::AStarAlgorithm<nav2_smac_planner::NodeHybrid> a_star(
@@ -176,75 +173,12 @@
   }
 
   delete costmapA;
-
-  // reinitialize a_star with analytic expansion constraints
-  info.max_analytic_expansion_angle_range = M_PI*0.32;
-  info.max_analytic_expansion_cost_subelevation = 0.15;
-  
-  nav2_smac_planner::AStarAlgorithm<nav2_smac_planner::NodeHybrid> a_star_2(
-    nav2_smac_planner::MotionModel::DUBIN, info);
-
-  nav2_costmap_2d::Costmap2D * costmapB =
-  new nav2_costmap_2d::Costmap2D(100, 100, 0.1, 0.0, 0.0, 150);
-  // island in the middle of lethal cost to cross
-  for (unsigned int i = 40; i <= 60; ++i) {
-    for (unsigned int j = 0; j < 100; ++j) {
-      costmapB->setCost(i, j, 0);
-    }
-  }
-
-  a_star_2.initialize(false, max_iterations, it_on_approach, max_planning_time, 401, size_theta);
-  checker = std::make_unique<nav2_smac_planner::GridCollisionChecker>(costmapB, size_theta);
-  checker->setFootprint(nav2_costmap_2d::Footprint(), true, 0.0);
-  a_star_2.setCollisionChecker(checker.get());
-
-  nav2_smac_planner::NodeHybrid dummy_node(0), dummy_node2(1);
-  bool using_dummy_node2 = 0; // to avoid failure on (next != prev) condition
-  nav2_smac_planner::AStarAlgorithm<nav2_smac_planner::NodeHybrid>::NodeGetter neighborGetter =
-    [&, this](const unsigned int & index, nav2_smac_planner::NodeHybrid *& neighbor_rtn) -> bool
-    {
-      neighbor_rtn = (using_dummy_node2 = !using_dummy_node2) ? &dummy_node2 : &dummy_node;
-      return true;
-    };
-
-  // analytic expansion constraints ok for start node
-  a_star_2.setCollisionChecker(checker.get()); // clearGraph()
-  a_star_2.setStart(20, 50, 0u);
-  a_star_2.setGoal(30u, 50, 0u);
-  num_it = 0;
-  EXPECT_TRUE(a_star_2.createPath(path, num_it, tolerance));
-  EXPECT_EQ(num_it, 1);
-
-  // max subelevation constraint broken for start node (wait for a safer place to find analytic path from)
-  a_star_2.setCollisionChecker(checker.get()); // clearGraph()
-  a_star_2.setStart(20, 50, 0u);
-  a_star_2.setGoal(80u, 50, 0u);
-  num_it = 0;
-  EXPECT_TRUE(a_star_2.createPath(path, num_it, tolerance));
-  EXPECT_GT(num_it, 1);
-
-  // max angle range constraint broken for start node (wait for a less complicated maneuver)
-  a_star_2.setCollisionChecker(checker.get()); // clearGraph()
-  a_star_2.setStart(20, 50, 0u);
-  a_star_2.setGoal(30u, 50, 36u);
-  num_it = 0;
-  EXPECT_TRUE(a_star_2.createPath(path, num_it, tolerance));
-  EXPECT_GT(num_it, 1);
-
-  delete costmapB;
 }
 
 TEST(AStarTest, test_a_star_lattice)
 {
   nav2_smac_planner::SearchInfo info;
   info.change_penalty = 0.05;
-<<<<<<< HEAD
-  info.change_reverse_penalty = 0.0;
-  info.max_analytic_expansion_angle_range = std::numeric_limits<float>::infinity();
-  info.max_analytic_expansion_cost_subelevation = std::numeric_limits<float>::infinity();
-  info.obstacle_heuristic_enabled = true;
-=======
->>>>>>> 9fdcbb90
   info.obstacle_heuristic_admissible = false;
   info.non_straight_penalty = 1.05;
   info.reverse_penalty = 2.0;
@@ -309,12 +243,6 @@
   info.minimum_turning_radius = 8;  // in grid coordinates
   info.analytic_expansion_max_length = 20.0;  // in grid coordinates
   info.analytic_expansion_ratio = 3.5;
-<<<<<<< HEAD
-  info.max_analytic_expansion_angle_range = std::numeric_limits<float>::infinity();
-  info.max_analytic_expansion_cost_subelevation = std::numeric_limits<float>::infinity();
-  info.obstacle_heuristic_enabled = true;
-=======
->>>>>>> 9fdcbb90
   info.obstacle_heuristic_admissible = false;
   unsigned int size_theta = 72;
   info.cost_penalty = 1.7;
