// Copyright (c) 2020, Samsung Research America
//
// Licensed under the Apache License, Version 2.0 (the "License");
// you may not use this file except in compliance with the License.
// You may obtain a copy of the License at
//
//     http://www.apache.org/licenses/LICENSE-2.0
//
// Unless required by applicable law or agreed to in writing, software
// distributed under the License is distributed on an "AS IS" BASIS,
// WITHOUT WARRANTIES OR CONDITIONS OF ANY KIND, either express or implied.
// See the License for the specific language governing permissions and
// limitations under the License. Reserved.

#include <math.h>
#include <memory>
#include <string>
#include <vector>
#include <limits>

#include "gtest/gtest.h"
#include "rclcpp/rclcpp.hpp"
#include "nav2_costmap_2d/costmap_2d.hpp"
#include "nav2_costmap_2d/costmap_subscriber.hpp"
#include "nav2_util/lifecycle_node.hpp"
#include "nav2_smac_planner/node_hybrid.hpp"
#include "nav2_smac_planner/node_lattice.hpp"
#include "nav2_smac_planner/a_star.hpp"
#include "nav2_smac_planner/collision_checker.hpp"
#include "ament_index_cpp/get_package_share_directory.hpp"

class RclCppFixture
{
public:
  RclCppFixture() {rclcpp::init(0, nullptr);}
  ~RclCppFixture() {rclcpp::shutdown();}
};
RclCppFixture g_rclcppfixture;

TEST(AStarTest, test_a_star_2d)
{
  nav2_smac_planner::SearchInfo info;
  nav2_smac_planner::AStarAlgorithm<nav2_smac_planner::Node2D> a_star(
    nav2_smac_planner::MotionModel::MOORE, info);
  int max_iterations = 10000;
  float tolerance = 0.0;
  float some_tolerance = 20.0;
  int it_on_approach = 10;
  double max_planning_time = 120.0;
  int num_it = 0;

  a_star.initialize(false, max_iterations, it_on_approach, max_planning_time, 0.0, 1);

  nav2_costmap_2d::Costmap2D * costmapA =
    new nav2_costmap_2d::Costmap2D(100, 100, 0.1, 0.0, 0.0, 0);
  // island in the middle of lethal cost to cross
  for (unsigned int i = 40; i <= 60; ++i) {
    for (unsigned int j = 40; j <= 60; ++j) {
      costmapA->setCost(i, j, 254);
    }
  }

  // functional case testing
  std::unique_ptr<nav2_smac_planner::GridCollisionChecker> checker =
    std::make_unique<nav2_smac_planner::GridCollisionChecker>(costmapA, 1);
  checker->setFootprint(nav2_costmap_2d::Footprint(), true, 0.0);
  a_star.setCollisionChecker(checker.get());
  a_star.setStart(20u, 20u, 0);
  a_star.setGoal(80u, 80u, 0);
  nav2_smac_planner::Node2D::CoordinateVector path;
  EXPECT_TRUE(a_star.createPath(path, num_it, tolerance));
  EXPECT_EQ(num_it, 102);

  // check path is the right size and collision free
  EXPECT_EQ(path.size(), 81u);
  for (unsigned int i = 0; i != path.size(); i++) {
    EXPECT_EQ(costmapA->getCost(path[i].x, path[i].y), 0);
  }

  // setting non-zero dim 3 for 2D search
  EXPECT_THROW(a_star.setGoal(0, 0, 10), std::runtime_error);
  EXPECT_THROW(a_star.setStart(0, 0, 10), std::runtime_error);

  path.clear();
  // failure cases with invalid inputs
  nav2_smac_planner::AStarAlgorithm<nav2_smac_planner::Node2D> a_star_2(
    nav2_smac_planner::MotionModel::VON_NEUMANN, info);
  a_star_2.initialize(false, max_iterations, it_on_approach, max_planning_time, 0, 1);
  num_it = 0;
  EXPECT_THROW(a_star_2.createPath(path, num_it, tolerance), std::runtime_error);
  a_star_2.setCollisionChecker(checker.get());
  num_it = 0;
  EXPECT_THROW(a_star_2.createPath(path, num_it, tolerance), std::runtime_error);
  a_star_2.setStart(50, 50, 0);  // invalid
  a_star_2.setGoal(0, 0, 0);  // valid
  num_it = 0;
  EXPECT_THROW(a_star_2.createPath(path, num_it, tolerance), std::runtime_error);
  a_star_2.setStart(0, 0, 0);  // valid
  a_star_2.setGoal(50, 50, 0);  // invalid
  num_it = 0;
  EXPECT_THROW(a_star_2.createPath(path, num_it, tolerance), std::runtime_error);
  num_it = 0;
  // invalid goal but liberal tolerance
  a_star_2.setStart(20, 20, 0);  // valid
  a_star_2.setGoal(50, 50, 0);  // invalid
  EXPECT_TRUE(a_star_2.createPath(path, num_it, some_tolerance));
  EXPECT_EQ(path.size(), 42u);
  for (unsigned int i = 0; i != path.size(); i++) {
    EXPECT_EQ(costmapA->getCost(path[i].x, path[i].y), 0);
  }

  EXPECT_TRUE(a_star_2.getStart() != nullptr);
  EXPECT_TRUE(a_star_2.getGoal() != nullptr);
  EXPECT_EQ(a_star_2.getSizeX(), 100u);
  EXPECT_EQ(a_star_2.getSizeY(), 100u);
  EXPECT_EQ(a_star_2.getSizeDim3(), 1u);
  EXPECT_EQ(a_star_2.getToleranceHeuristic(), 20.0);
  EXPECT_EQ(a_star_2.getOnApproachMaxIterations(), 10);

  delete costmapA;
}

TEST(AStarTest, test_a_star_se2)
{
  nav2_smac_planner::SearchInfo info;
  info.change_penalty = 0.1;
  info.non_straight_penalty = 1.1;
  info.reverse_penalty = 2.0;
  info.minimum_turning_radius = 8;  // in grid coordinates
  info.analytic_expansion_max_length = 20.0;  // in grid coordinates
  info.analytic_expansion_ratio = 3.5;
  unsigned int size_theta = 72;
  info.cost_penalty = 1.7;
  nav2_smac_planner::AStarAlgorithm<nav2_smac_planner::NodeHybrid> a_star(
    nav2_smac_planner::MotionModel::DUBIN, info);
  int max_iterations = 10000;
  float tolerance = 10.0;
  int it_on_approach = 10;
  double max_planning_time = 120.0;
  int num_it = 0;

  a_star.initialize(false, max_iterations, it_on_approach, max_planning_time, 401, size_theta);

  nav2_costmap_2d::Costmap2D * costmapA =
    new nav2_costmap_2d::Costmap2D(100, 100, 0.1, 0.0, 0.0, 0);
  // island in the middle of lethal cost to cross
  for (unsigned int i = 40; i <= 60; ++i) {
    for (unsigned int j = 40; j <= 60; ++j) {
      costmapA->setCost(i, j, 254);
    }
  }

  std::unique_ptr<nav2_smac_planner::GridCollisionChecker> checker =
    std::make_unique<nav2_smac_planner::GridCollisionChecker>(costmapA, size_theta);
  checker->setFootprint(nav2_costmap_2d::Footprint(), true, 0.0);

  // functional case testing
  a_star.setCollisionChecker(checker.get());
  a_star.setStart(10u, 10u, 0u);
  a_star.setGoal(80u, 80u, 40u);
  nav2_smac_planner::NodeHybrid::CoordinateVector path;
  EXPECT_TRUE(a_star.createPath(path, num_it, tolerance));

  // check path is the right size and collision free
  EXPECT_EQ(num_it, 3827);
  EXPECT_EQ(path.size(), 61u);
  for (unsigned int i = 0; i != path.size(); i++) {
    EXPECT_EQ(costmapA->getCost(path[i].x, path[i].y), 0);
  }
  // no skipped nodes
  for (unsigned int i = 1; i != path.size(); i++) {
    EXPECT_LT(hypotf(path[i].x - path[i - 1].x, path[i].y - path[i - 1].y), 2.1f);
  }

  delete costmapA;
}

TEST(AStarTest, test_a_star_lattice)
{
  nav2_smac_planner::SearchInfo info;
  info.change_penalty = 0.05;
<<<<<<< HEAD
  info.obstacle_heuristic_admissible = false;
=======
  info.change_reverse_penalty = 0.0;
>>>>>>> ed83b2a7
  info.non_straight_penalty = 1.05;
  info.reverse_penalty = 2.0;
  info.analytic_expansion_ratio = 3.5;
  info.lattice_filepath =
    ament_index_cpp::get_package_share_directory("nav2_smac_planner") + "/default_model.json";
  info.minimum_turning_radius = 8;  // in grid coordinates 0.4/0.05
  info.analytic_expansion_max_length = 20.0;  // in grid coordinates
  unsigned int size_theta = 16;
  info.cost_penalty = 2.0;
  nav2_smac_planner::AStarAlgorithm<nav2_smac_planner::NodeLattice> a_star(
    nav2_smac_planner::MotionModel::STATE_LATTICE, info);
  int max_iterations = 10000;
  float tolerance = 10.0;
  int it_on_approach = 10;
  double max_planning_time = 120.0;
  int num_it = 0;

  a_star.initialize(
    false, max_iterations, std::numeric_limits<int>::max(), max_planning_time, 401, size_theta);

  nav2_costmap_2d::Costmap2D * costmapA =
    new nav2_costmap_2d::Costmap2D(100, 100, 0.05, 0.0, 0.0, 0);
  // island in the middle of lethal cost to cross
  for (unsigned int i = 20; i <= 30; ++i) {
    for (unsigned int j = 20; j <= 30; ++j) {
      costmapA->setCost(i, j, 254);
    }
  }

  std::unique_ptr<nav2_smac_planner::GridCollisionChecker> checker =
    std::make_unique<nav2_smac_planner::GridCollisionChecker>(costmapA, size_theta);
  checker->setFootprint(nav2_costmap_2d::Footprint(), true, 0.0);

  // functional case testing
  a_star.setCollisionChecker(checker.get());
  a_star.setStart(5u, 5u, 0u);
  a_star.setGoal(40u, 40u, 1u);
  nav2_smac_planner::NodeLattice::CoordinateVector path;
  EXPECT_TRUE(a_star.createPath(path, num_it, tolerance));

  // check path is the right size and collision free
  EXPECT_EQ(num_it, 14);
  EXPECT_EQ(path.size(), 47u);
  for (unsigned int i = 0; i != path.size(); i++) {
    EXPECT_EQ(costmapA->getCost(path[i].x, path[i].y), 0);
  }
  // no skipped nodes
  for (unsigned int i = 1; i != path.size(); i++) {
    EXPECT_LT(hypotf(path[i].x - path[i - 1].x, path[i].y - path[i - 1].y), 2.1f);
  }

  delete costmapA;
}

TEST(AStarTest, test_se2_single_pose_path)
{
  nav2_smac_planner::SearchInfo info;
  info.change_penalty = 0.1;
  info.non_straight_penalty = 1.1;
  info.reverse_penalty = 2.0;
  info.minimum_turning_radius = 8;  // in grid coordinates
  info.analytic_expansion_max_length = 20.0;  // in grid coordinates
  info.analytic_expansion_ratio = 3.5;
  info.obstacle_heuristic_admissible = false;
  unsigned int size_theta = 72;
  info.cost_penalty = 1.7;
  nav2_smac_planner::AStarAlgorithm<nav2_smac_planner::NodeHybrid> a_star(
    nav2_smac_planner::MotionModel::DUBIN, info);
  int max_iterations = 100;
  float tolerance = 10.0;
  int it_on_approach = 10;
  double max_planning_time = 120.0;
  int num_it = 0;

  a_star.initialize(false, max_iterations, it_on_approach, max_planning_time, 401, size_theta);

  nav2_costmap_2d::Costmap2D * costmapA =
    new nav2_costmap_2d::Costmap2D(100, 100, 0.1, 0.0, 0.0, 0);

  std::unique_ptr<nav2_smac_planner::GridCollisionChecker> checker =
    std::make_unique<nav2_smac_planner::GridCollisionChecker>(costmapA, size_theta);
  checker->setFootprint(nav2_costmap_2d::Footprint(), true, 0.0);

  // functional case testing
  a_star.setCollisionChecker(checker.get());
  a_star.setStart(10u, 10u, 0u);
  // Goal is one costmap cell away
  a_star.setGoal(12u, 10u, 0u);
  nav2_smac_planner::NodeHybrid::CoordinateVector path;
  EXPECT_TRUE(a_star.createPath(path, num_it, tolerance));

  // Check that the path is length one
  // With the current implementation, this produces a longer path
  // EXPECT_EQ(path.size(), 1u);
  EXPECT_GE(path.size(), 1u);

  delete costmapA;
}

TEST(AStarTest, test_constants)
{
  nav2_smac_planner::MotionModel mm = nav2_smac_planner::MotionModel::UNKNOWN;  // unknown
  EXPECT_EQ(nav2_smac_planner::toString(mm), std::string("Unknown"));
  mm = nav2_smac_planner::MotionModel::VON_NEUMANN;  // vonneumann
  EXPECT_EQ(nav2_smac_planner::toString(mm), std::string("Von Neumann"));
  mm = nav2_smac_planner::MotionModel::MOORE;  // moore
  EXPECT_EQ(nav2_smac_planner::toString(mm), std::string("Moore"));
  mm = nav2_smac_planner::MotionModel::DUBIN;  // dubin
  EXPECT_EQ(nav2_smac_planner::toString(mm), std::string("Dubin"));
  mm = nav2_smac_planner::MotionModel::REEDS_SHEPP;  // reeds-shepp
  EXPECT_EQ(nav2_smac_planner::toString(mm), std::string("Reeds-Shepp"));

  EXPECT_EQ(
    nav2_smac_planner::fromString(
      "VON_NEUMANN"), nav2_smac_planner::MotionModel::VON_NEUMANN);
  EXPECT_EQ(nav2_smac_planner::fromString("MOORE"), nav2_smac_planner::MotionModel::MOORE);
  EXPECT_EQ(nav2_smac_planner::fromString("DUBIN"), nav2_smac_planner::MotionModel::DUBIN);
  EXPECT_EQ(
    nav2_smac_planner::fromString(
      "REEDS_SHEPP"), nav2_smac_planner::MotionModel::REEDS_SHEPP);
  EXPECT_EQ(nav2_smac_planner::fromString("NONE"), nav2_smac_planner::MotionModel::UNKNOWN);
}<|MERGE_RESOLUTION|>--- conflicted
+++ resolved
@@ -179,11 +179,8 @@
 {
   nav2_smac_planner::SearchInfo info;
   info.change_penalty = 0.05;
-<<<<<<< HEAD
+  info.change_reverse_penalty = 0.0;
   info.obstacle_heuristic_admissible = false;
-=======
-  info.change_reverse_penalty = 0.0;
->>>>>>> ed83b2a7
   info.non_straight_penalty = 1.05;
   info.reverse_penalty = 2.0;
   info.analytic_expansion_ratio = 3.5;
