// Copyright (c) 2020, Samsung Research America
//
// Licensed under the Apache License, Version 2.0 (the "License");
// you may not use this file except in compliance with the License.
// You may obtain a copy of the License at
//
//     http://www.apache.org/licenses/LICENSE-2.0
//
// Unless required by applicable law or agreed to in writing, software
// distributed under the License is distributed on an "AS IS" BASIS,
// WITHOUT WARRANTIES OR CONDITIONS OF ANY KIND, either express or implied.
// See the License for the specific language governing permissions and
// limitations under the License. Reserved.

#include <math.h>
#include <memory>
#include <string>
#include <vector>
#include <limits>

#include "gtest/gtest.h"
#include "rclcpp/rclcpp.hpp"
#include "nav2_costmap_2d/costmap_2d.hpp"
#include "nav2_costmap_2d/costmap_subscriber.hpp"
#include "nav2_util/lifecycle_node.hpp"
#include "nav2_smac_planner/node_hybrid.hpp"
#include "nav2_smac_planner/node_lattice.hpp"
#include "nav2_smac_planner/a_star.hpp"
#include "nav2_smac_planner/collision_checker.hpp"
#include "ament_index_cpp/get_package_share_directory.hpp"

class RclCppFixture
{
public:
  RclCppFixture() {rclcpp::init(0, nullptr);}
  ~RclCppFixture() {rclcpp::shutdown();}
};
RclCppFixture g_rclcppfixture;

TEST(AStarTest, test_a_star_2d)
{
  nav2_smac_planner::SearchInfo info;
  nav2_smac_planner::AStarAlgorithm<nav2_smac_planner::Node2D> a_star(
    nav2_smac_planner::MotionModel::MOORE, info);
  int max_iterations = 10000;
  float tolerance = 0.0;
  float some_tolerance = 20.0;
  int it_on_approach = 10;
  double max_planning_time = 120.0;
  int num_it = 0;

  a_star.initialize(false, max_iterations, it_on_approach, max_planning_time, 0.0, 1);

  nav2_costmap_2d::Costmap2D * costmapA =
    new nav2_costmap_2d::Costmap2D(100, 100, 0.1, 0.0, 0.0, 0);
  // island in the middle of lethal cost to cross
  for (unsigned int i = 40; i <= 60; ++i) {
    for (unsigned int j = 40; j <= 60; ++j) {
      costmapA->setCost(i, j, 254);
    }
  }

  // functional case testing
  std::unique_ptr<nav2_smac_planner::GridCollisionChecker> checker =
    std::make_unique<nav2_smac_planner::GridCollisionChecker>(costmapA, 1);
  checker->setFootprint(nav2_costmap_2d::Footprint(), true, 0.0);
  a_star.setCollisionChecker(checker.get());
  a_star.setStart(20u, 20u, 0);
  a_star.setGoal(80u, 80u, 0);
  nav2_smac_planner::Node2D::CoordinateVector path;
  EXPECT_TRUE(a_star.createPath(path, num_it, tolerance));
  EXPECT_EQ(num_it, 102);

  // check path is the right size and collision free
  EXPECT_EQ(path.size(), 81u);
  for (unsigned int i = 0; i != path.size(); i++) {
    EXPECT_EQ(costmapA->getCost(path[i].x, path[i].y), 0);
  }

  // setting non-zero dim 3 for 2D search
  EXPECT_THROW(a_star.setGoal(0, 0, 10), std::runtime_error);
  EXPECT_THROW(a_star.setStart(0, 0, 10), std::runtime_error);

  path.clear();
  // failure cases with invalid inputs
  nav2_smac_planner::AStarAlgorithm<nav2_smac_planner::Node2D> a_star_2(
    nav2_smac_planner::MotionModel::VON_NEUMANN, info);
  a_star_2.initialize(false, max_iterations, it_on_approach, max_planning_time, 0, 1);
  num_it = 0;
  EXPECT_THROW(a_star_2.createPath(path, num_it, tolerance), std::runtime_error);
  a_star_2.setCollisionChecker(checker.get());
  num_it = 0;
  EXPECT_THROW(a_star_2.createPath(path, num_it, tolerance), std::runtime_error);
  a_star_2.setStart(50, 50, 0);  // invalid
  a_star_2.setGoal(0, 0, 0);  // valid
  num_it = 0;
  EXPECT_THROW(a_star_2.createPath(path, num_it, tolerance), std::runtime_error);
  a_star_2.setStart(0, 0, 0);  // valid
  a_star_2.setGoal(50, 50, 0);  // invalid
  num_it = 0;
  EXPECT_THROW(a_star_2.createPath(path, num_it, tolerance), std::runtime_error);
  num_it = 0;
  // invalid goal but liberal tolerance
  a_star_2.setStart(20, 20, 0);  // valid
  a_star_2.setGoal(50, 50, 0);  // invalid
  EXPECT_TRUE(a_star_2.createPath(path, num_it, some_tolerance));
  EXPECT_EQ(path.size(), 42u);
  for (unsigned int i = 0; i != path.size(); i++) {
    EXPECT_EQ(costmapA->getCost(path[i].x, path[i].y), 0);
  }

  EXPECT_TRUE(a_star_2.getStart() != nullptr);
  EXPECT_TRUE(a_star_2.getGoal() != nullptr);
  EXPECT_EQ(a_star_2.getSizeX(), 100u);
  EXPECT_EQ(a_star_2.getSizeY(), 100u);
  EXPECT_EQ(a_star_2.getSizeDim3(), 1u);
  EXPECT_EQ(a_star_2.getToleranceHeuristic(), 20.0);
  EXPECT_EQ(a_star_2.getOnApproachMaxIterations(), 10);

  delete costmapA;
}

TEST(AStarTest, test_a_star_se2)
{
  nav2_smac_planner::SearchInfo info;
  info.change_penalty = 0.1;
  info.non_straight_penalty = 1.1;
  info.reverse_penalty = 2.0;
  info.minimum_turning_radius = 8;  // in grid coordinates
<<<<<<< HEAD
  info.max_analytic_expansion_angle_range = std::numeric_limits<float>::infinity();
  info.max_analytic_expansion_cost_subelevation = std::numeric_limits<float>::infinity();
  info.max_analytic_expansion_length = std::numeric_limits<float>::infinity();
  info.obstacle_heuristic_enabled = true;
=======
  info.analytic_expansion_max_length = 20.0;  // in grid coordinates
  info.analytic_expansion_ratio = 3.5;
>>>>>>> b8d3611d
  unsigned int size_theta = 72;
  info.cost_penalty = 1.7;
  nav2_smac_planner::AStarAlgorithm<nav2_smac_planner::NodeHybrid> a_star(
    nav2_smac_planner::MotionModel::DUBIN, info);
  int max_iterations = 10000;
  float tolerance = 10.0;
  int it_on_approach = 10;
  double max_planning_time = 120.0;
  int num_it = 0;

  a_star.initialize(false, max_iterations, it_on_approach, max_planning_time, 401, size_theta);

  nav2_costmap_2d::Costmap2D * costmapA =
    new nav2_costmap_2d::Costmap2D(100, 100, 0.1, 0.0, 0.0, 0);
  // island in the middle of lethal cost to cross
  for (unsigned int i = 40; i <= 60; ++i) {
    for (unsigned int j = 40; j <= 60; ++j) {
      costmapA->setCost(i, j, 254);
    }
  }

  std::unique_ptr<nav2_smac_planner::GridCollisionChecker> checker =
    std::make_unique<nav2_smac_planner::GridCollisionChecker>(costmapA, size_theta);
  checker->setFootprint(nav2_costmap_2d::Footprint(), true, 0.0);

  // functional case testing
  a_star.setCollisionChecker(checker.get());
  a_star.setStart(10u, 10u, 0u);
  a_star.setGoal(80u, 80u, 40u);
  nav2_smac_planner::NodeHybrid::CoordinateVector path;
  EXPECT_TRUE(a_star.createPath(path, num_it, tolerance));

  // check path is the right size and collision free
  EXPECT_EQ(num_it, 3827);
  EXPECT_EQ(path.size(), 61u);
  for (unsigned int i = 0; i != path.size(); i++) {
    EXPECT_EQ(costmapA->getCost(path[i].x, path[i].y), 0);
  }

  delete costmapA;

  // reinitialize a_star with analytic expansion constraints
  info.max_analytic_expansion_angle_range = M_PI*0.32;
  info.max_analytic_expansion_cost_subelevation = 0.15;
  
  nav2_smac_planner::AStarAlgorithm<nav2_smac_planner::NodeHybrid> a_star_2(
    nav2_smac_planner::MotionModel::DUBIN, info);

  nav2_costmap_2d::Costmap2D * costmapB =
  new nav2_costmap_2d::Costmap2D(100, 100, 0.1, 0.0, 0.0, 150);
  // island in the middle of lethal cost to cross
  for (unsigned int i = 40; i <= 60; ++i) {
    for (unsigned int j = 0; j < 100; ++j) {
      costmapB->setCost(i, j, 0);
    }
  }

  a_star_2.initialize(false, max_iterations, it_on_approach, max_planning_time, 401, size_theta);
  checker = std::make_unique<nav2_smac_planner::GridCollisionChecker>(costmapB, size_theta);
  checker->setFootprint(nav2_costmap_2d::Footprint(), true, 0.0);
  a_star_2.setCollisionChecker(checker.get());

  nav2_smac_planner::NodeHybrid dummy_node(0), dummy_node2(1);
  bool using_dummy_node2 = 0; // to avoid failure on (next != prev) condition
  nav2_smac_planner::AStarAlgorithm<nav2_smac_planner::NodeHybrid>::NodeGetter neighborGetter =
    [&, this](const unsigned int & index, nav2_smac_planner::NodeHybrid *& neighbor_rtn) -> bool
    {
      neighbor_rtn = (using_dummy_node2 = !using_dummy_node2) ? &dummy_node2 : &dummy_node;
      return true;
    };

  // analytic expansion constraints ok for start node
  a_star_2.setCollisionChecker(checker.get()); // clearGraph()
  a_star_2.setStart(20, 50, 0u);
  a_star_2.setGoal(30u, 50, 0u);
  num_it = 0;
  EXPECT_TRUE(a_star_2.createPath(path, num_it, tolerance));
  EXPECT_EQ(num_it, 1);

  // max subelevation constraint broken for start node (wait for a safer place to find analytic path from)
  a_star_2.setCollisionChecker(checker.get()); // clearGraph()
  a_star_2.setStart(20, 50, 0u);
  a_star_2.setGoal(80u, 50, 0u);
  num_it = 0;
  EXPECT_TRUE(a_star_2.createPath(path, num_it, tolerance));
  EXPECT_GT(num_it, 1);

  // max angle range constraint broken for start node (wait for a less complicated maneuver)
  a_star_2.setCollisionChecker(checker.get()); // clearGraph()
  a_star_2.setStart(20, 50, 0u);
  a_star_2.setGoal(30u, 50, 36u);
  num_it = 0;
  EXPECT_TRUE(a_star_2.createPath(path, num_it, tolerance));
  EXPECT_GT(num_it, 1);

  delete costmapB;
}

TEST(AStarTest, test_a_star_lattice)
{
  nav2_smac_planner::SearchInfo info;
  info.change_penalty = 0.05;
  info.change_reverse_penalty = 0.0;
  info.max_analytic_expansion_angle_range = std::numeric_limits<float>::infinity();
  info.max_analytic_expansion_cost_subelevation = std::numeric_limits<float>::infinity();
  info.max_analytic_expansion_length = std::numeric_limits<float>::infinity();
  info.obstacle_heuristic_enabled = true;
  info.obstacle_heuristic_admissible = false;
  info.non_straight_penalty = 1.05;
  info.reverse_penalty = 2.0;
  info.analytic_expansion_ratio = 3.5;
  info.lattice_filepath =
    ament_index_cpp::get_package_share_directory("nav2_smac_planner") + "/default_model.json";
  info.minimum_turning_radius = 8;  // in grid coordinates 0.4/0.05
  info.analytic_expansion_max_length = 20.0;  // in grid coordinates
  unsigned int size_theta = 16;
  info.cost_penalty = 2.0;
  nav2_smac_planner::AStarAlgorithm<nav2_smac_planner::NodeLattice> a_star(
    nav2_smac_planner::MotionModel::STATE_LATTICE, info);
  int max_iterations = 10000;
  float tolerance = 10.0;
  int it_on_approach = 10;
  double max_planning_time = 120.0;
  int num_it = 0;

  a_star.initialize(
    false, max_iterations, std::numeric_limits<int>::max(), max_planning_time, 401, size_theta);

  nav2_costmap_2d::Costmap2D * costmapA =
    new nav2_costmap_2d::Costmap2D(100, 100, 0.05, 0.0, 0.0, 0);
  // island in the middle of lethal cost to cross
  for (unsigned int i = 20; i <= 30; ++i) {
    for (unsigned int j = 20; j <= 30; ++j) {
      costmapA->setCost(i, j, 254);
    }
  }

  std::unique_ptr<nav2_smac_planner::GridCollisionChecker> checker =
    std::make_unique<nav2_smac_planner::GridCollisionChecker>(costmapA, size_theta);
  checker->setFootprint(nav2_costmap_2d::Footprint(), true, 0.0);

  // functional case testing
  a_star.setCollisionChecker(checker.get());
  a_star.setStart(5u, 5u, 0u);
  a_star.setGoal(40u, 40u, 1u);
  nav2_smac_planner::NodeLattice::CoordinateVector path;
  EXPECT_TRUE(a_star.createPath(path, num_it, tolerance));

  // check path is the right size and collision free
  EXPECT_EQ(num_it, 22);
  EXPECT_EQ(path.size(), 50u);
  for (unsigned int i = 0; i != path.size(); i++) {
    EXPECT_EQ(costmapA->getCost(path[i].x, path[i].y), 0);
  }

  delete costmapA;
}

TEST(AStarTest, test_se2_single_pose_path)
{
  nav2_smac_planner::SearchInfo info;
  info.change_penalty = 0.1;
  info.non_straight_penalty = 1.1;
  info.reverse_penalty = 2.0;
  info.minimum_turning_radius = 8;  // in grid coordinates
<<<<<<< HEAD
  info.max_analytic_expansion_angle_range = std::numeric_limits<float>::infinity();
  info.max_analytic_expansion_cost_subelevation = std::numeric_limits<float>::infinity();
  info.max_analytic_expansion_length = std::numeric_limits<float>::infinity();
  info.obstacle_heuristic_enabled = true;
  info.obstacle_heuristic_admissible = false;
=======
  info.analytic_expansion_max_length = 20.0;  // in grid coordinates
  info.analytic_expansion_ratio = 3.5;
>>>>>>> b8d3611d
  unsigned int size_theta = 72;
  info.cost_penalty = 1.7;
  nav2_smac_planner::AStarAlgorithm<nav2_smac_planner::NodeHybrid> a_star(
    nav2_smac_planner::MotionModel::DUBIN, info);
  int max_iterations = 100;
  float tolerance = 10.0;
  int it_on_approach = 10;
  double max_planning_time = 120.0;
  int num_it = 0;

  a_star.initialize(false, max_iterations, it_on_approach, max_planning_time, 401, size_theta);

  nav2_costmap_2d::Costmap2D * costmapA =
    new nav2_costmap_2d::Costmap2D(100, 100, 0.1, 0.0, 0.0, 0);

  std::unique_ptr<nav2_smac_planner::GridCollisionChecker> checker =
    std::make_unique<nav2_smac_planner::GridCollisionChecker>(costmapA, size_theta);
  checker->setFootprint(nav2_costmap_2d::Footprint(), true, 0.0);

  // functional case testing
  a_star.setCollisionChecker(checker.get());
  a_star.setStart(10u, 10u, 0u);
  // Goal is one costmap cell away
  a_star.setGoal(12u, 10u, 0u);
  nav2_smac_planner::NodeHybrid::CoordinateVector path;
  EXPECT_TRUE(a_star.createPath(path, num_it, tolerance));

  // Check that the path is length one
  // With the current implementation, this produces a longer path
  // EXPECT_EQ(path.size(), 1u);
  EXPECT_GE(path.size(), 1u);

  delete costmapA;
}

TEST(AStarTest, test_constants)
{
  nav2_smac_planner::MotionModel mm = nav2_smac_planner::MotionModel::UNKNOWN;  // unknown
  EXPECT_EQ(nav2_smac_planner::toString(mm), std::string("Unknown"));
  mm = nav2_smac_planner::MotionModel::VON_NEUMANN;  // vonneumann
  EXPECT_EQ(nav2_smac_planner::toString(mm), std::string("Von Neumann"));
  mm = nav2_smac_planner::MotionModel::MOORE;  // moore
  EXPECT_EQ(nav2_smac_planner::toString(mm), std::string("Moore"));
  mm = nav2_smac_planner::MotionModel::DUBIN;  // dubin
  EXPECT_EQ(nav2_smac_planner::toString(mm), std::string("Dubin"));
  mm = nav2_smac_planner::MotionModel::REEDS_SHEPP;  // reeds-shepp
  EXPECT_EQ(nav2_smac_planner::toString(mm), std::string("Reeds-Shepp"));

  EXPECT_EQ(
    nav2_smac_planner::fromString(
      "VON_NEUMANN"), nav2_smac_planner::MotionModel::VON_NEUMANN);
  EXPECT_EQ(nav2_smac_planner::fromString("MOORE"), nav2_smac_planner::MotionModel::MOORE);
  EXPECT_EQ(nav2_smac_planner::fromString("DUBIN"), nav2_smac_planner::MotionModel::DUBIN);
  EXPECT_EQ(
    nav2_smac_planner::fromString(
      "REEDS_SHEPP"), nav2_smac_planner::MotionModel::REEDS_SHEPP);
  EXPECT_EQ(nav2_smac_planner::fromString("NONE"), nav2_smac_planner::MotionModel::UNKNOWN);
}<|MERGE_RESOLUTION|>--- conflicted
+++ resolved
@@ -127,15 +127,11 @@
   info.non_straight_penalty = 1.1;
   info.reverse_penalty = 2.0;
   info.minimum_turning_radius = 8;  // in grid coordinates
-<<<<<<< HEAD
+  info.analytic_expansion_max_length = 20.0;  // in grid coordinates
+  info.analytic_expansion_ratio = 3.5;
   info.max_analytic_expansion_angle_range = std::numeric_limits<float>::infinity();
   info.max_analytic_expansion_cost_subelevation = std::numeric_limits<float>::infinity();
-  info.max_analytic_expansion_length = std::numeric_limits<float>::infinity();
   info.obstacle_heuristic_enabled = true;
-=======
-  info.analytic_expansion_max_length = 20.0;  // in grid coordinates
-  info.analytic_expansion_ratio = 3.5;
->>>>>>> b8d3611d
   unsigned int size_theta = 72;
   info.cost_penalty = 1.7;
   nav2_smac_planner::AStarAlgorithm<nav2_smac_planner::NodeHybrid> a_star(
@@ -301,16 +297,12 @@
   info.non_straight_penalty = 1.1;
   info.reverse_penalty = 2.0;
   info.minimum_turning_radius = 8;  // in grid coordinates
-<<<<<<< HEAD
+  info.analytic_expansion_max_length = 20.0;  // in grid coordinates
+  info.analytic_expansion_ratio = 3.5;
   info.max_analytic_expansion_angle_range = std::numeric_limits<float>::infinity();
   info.max_analytic_expansion_cost_subelevation = std::numeric_limits<float>::infinity();
-  info.max_analytic_expansion_length = std::numeric_limits<float>::infinity();
   info.obstacle_heuristic_enabled = true;
   info.obstacle_heuristic_admissible = false;
-=======
-  info.analytic_expansion_max_length = 20.0;  // in grid coordinates
-  info.analytic_expansion_ratio = 3.5;
->>>>>>> b8d3611d
   unsigned int size_theta = 72;
   info.cost_penalty = 1.7;
   nav2_smac_planner::AStarAlgorithm<nav2_smac_planner::NodeHybrid> a_star(
